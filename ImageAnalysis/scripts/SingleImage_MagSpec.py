# -*- coding: utf-8 -*-
"""
This script uses the modules for loading MagSpec images to display quick
information about the MagSpec images.

This initial test script uses data saved on my personal laptop

Doss - 7/10/2023
"""
import sys
import numpy as np
import matplotlib.pyplot as plt

sys.path.insert(0, "../")
import modules.MagSpecAnalysis as MagSpecAnalysis

# I use another version of pngTools because the current version
# is incompatible with my version of python?  Eventually merge these...
# sys.path.insert(0, "../../dataanalysis-notebook/functions/")
# from pngTools import nBitPNG

# superpath = "C:/Users/chris/Desktop/cedoss_htu_data/"
# scannumber = 23

superpath = "Z:/data/Undulator/Y2023/07-Jul/23_0713/scans"
scannumber = 20

<<<<<<< HEAD
superpath = "C:/Users/chris/Desktop/cedoss_htu_data/"
scannumber = 23
shotnumber = 43
=======
shotnumber = 25
>>>>>>> 2dcbc4b9

spec_folderpath = "U_HiResMagCam-interpSpec"
suffix = ".txt"
specpath = MagSpecAnalysis.CompileImageDirectory(superpath, scannumber, shotnumber, spec_folderpath, suffix)
energy_arr, spec_charge_arr = MagSpecAnalysis.ParseInterpSpec(specpath)

folderpath = "U_HiResMagCam-interp"

image = MagSpecAnalysis.LoadImage(superpath, scannumber, shotnumber, folderpath)
charge = MagSpecAnalysis.GetShotCharge(superpath, scannumber, shotnumber)

charge_arr = MagSpecAnalysis.CalculateChargeDensityDistribution(image)

peak_charge = MagSpecAnalysis.CalculateMaximumCharge(charge_arr)
average_energy = MagSpecAnalysis.CalculateAverageEnergy(charge_arr, energy_arr)
sigma_energy = MagSpecAnalysis.CalculateStandardDeviationEnergy(charge_arr, energy_arr)
peak_energy = MagSpecAnalysis.CalculatePeakEnergy(charge_arr, energy_arr)

# plt.plot(energy_arr,spec_charge_arr)#Generally uncalibrated
plt.plot(energy_arr, charge_arr, c='k', ls='solid', label="Peak Charge:" + "{:10.2f}".format(peak_charge) + " pC/MeV")
plt.plot([average_energy, average_energy], [0, max(charge_arr) * 1.1], c='r', ls='dashed',
         label="Average Energy:" + "{:8.2f}".format(average_energy) + " MeV")
plt.plot([peak_energy, peak_energy], [0, max(charge_arr) * 1.1], c='g', ls='dotted',
         label="Peak Energy:" + "{:13.2f}".format(peak_energy) + " MeV")
plt.plot([average_energy - sigma_energy, average_energy + sigma_energy], [0.5 * peak_charge, 0.5 * peak_charge], c='r',
         ls='dotted', label="STD Energy Spread:" + "{:6.2f}".format(sigma_energy) + " MeV")
plt.xlabel("Energy " + r'$(\mathrm{\ MeV})$')
plt.ylabel("Charge Density " + r'$(\mathrm{\ pC/MeV})$')
plt.title("Sample Data:  Scan " + str(scannumber) + ", Shot " + str(shotnumber))
plt.legend(title="Total Charge:" + "{:10.2f}".format(charge) + " pC")
plt.show()

threshold = 0.01  # Ignore slices with < 0.01% of peak slice charge compared to peak beam charge
sigma_arr, x0_arr, amp_arr, err_arr = MagSpecAnalysis.FitTransverseGaussianSlices(image, threshold)
average_size = MagSpecAnalysis.CalculateAverageSize(sigma_arr, amp_arr)

plt.errorbar(energy_arr, sigma_arr, yerr=err_arr * 10, c='b', ls='dotted', label="Relative Error in Fit")
plt.plot(energy_arr, sigma_arr, c='r', ls='solid', label="Tranverse Size of Slice")
plt.plot([energy_arr[0], energy_arr[-1]], [average_size, average_size], c='g', ls='dashed',
         label="Average Size:" + "{:10.2f}".format(average_size) + " pixels")
plt.xlabel("Energy " + r'$(\mathrm{\ MeV})$')
plt.ylabel("Transverse Beam Size " + r'$(\mathrm{pixels})$')
plt.title("Sample Data:  Scan " + str(scannumber) + ", Shot " + str(shotnumber))
plt.legend(title="Total Charge:" + "{:10.2f}".format(charge) + " pC")
plt.show()

##43 ums / pixel

linear_fit = MagSpecAnalysis.FitBeamAngle(x0_arr, amp_arr, energy_arr)
projected_axis, projected_arr, projected_size = MagSpecAnalysis.CalculateProjectedBeamSize(image)
anglefunc = energy_arr * linear_fit[0] + linear_fit[1]

plt.imshow(image, aspect=.02, extent=(energy_arr[0], energy_arr[-1], 0, np.shape(image)[0]))
plt.plot(energy_arr, anglefunc, c='white', ls='dashed',
         label="Slope:" + "{:10.2f}".format(linear_fit[0]) + " pixels/MeV")
plt.plot(projected_arr * 20 + min(energy_arr), projected_axis, c='orange', ls='dotted',
         label="Projected RMS Size:" + "{:8.2f}".format(projected_size) + " pixels")
plt.xlabel("Energy " + r'$(\mathrm{\ MeV})$')
plt.ylabel("Transverse Position " + r'$(\mathrm{pixel})$')
plt.title("Sample Data:  Scan " + str(scannumber) + ", Shot " + str(shotnumber))
plt.ylim([0, np.shape(image)[0]])
plt.xlim([min(energy_arr), max(energy_arr)])
plt.legend(title="Total Charge:" + "{:10.2f}".format(charge) + " pC")

plt.show()<|MERGE_RESOLUTION|>--- conflicted
+++ resolved
@@ -25,13 +25,9 @@
 superpath = "Z:/data/Undulator/Y2023/07-Jul/23_0713/scans"
 scannumber = 20
 
-<<<<<<< HEAD
 superpath = "C:/Users/chris/Desktop/cedoss_htu_data/"
 scannumber = 23
 shotnumber = 43
-=======
-shotnumber = 25
->>>>>>> 2dcbc4b9
 
 spec_folderpath = "U_HiResMagCam-interpSpec"
 suffix = ".txt"
