import numpy as np
<<<<<<< HEAD
import json
from pathlib import Path
from .analyzers.UC_GenericMagSpecCam import UC_GenericMagSpecCamAnalyzer as MagSpec
from .analyzers.UC_GenericLightSpecCam import UC_LightSpectrometerCamAnalyzer as LightSpec
from .analyzers.UC_ALineEBeamCam import UC_ALineEBeamCamAnalyzer as ALineCam

"""Dictionary to map "GEECs Device Name" --> [child of LabviewImageAnalyzer class,
                                              'name of keys dictionary in .json file',
                                              '.ini config file in "image_analysis_configs/"']"""
DEVICE_FUNCTIONS = {
    "UC_HiResMagCam":       [MagSpec,   'MagSpecCam',   'default_hiresmagcam_settings.ini'],
    "UC_ACaveMagCam3":      [MagSpec,   'MagSpecCam',   'default_acavemagcam3_settings.ini'],
    "UC_UndulatorExitCam":  [LightSpec, 'LightSpecCam', 'default_undulatorexitcam_settings.ini'],
    "UC_UndulatorRad2":     [LightSpec, 'LightSpecCam', 'default_undulatorrad2cam_settings.ini'],
    "UC_ALineEBeam3":       [ALineCam,  'ALineCam',     'default_alineebeam3_settings.ini'],
=======
import image_analysis.analyzers.default_analyzer_initialization as default_analyzers


def hi_res_mag_spec_labview(image, background=None):
    results = default_analyzers.return_default_hi_res_mag_cam_analyzer().analyze_image(image)
    return parse_mag_spec_results(results)


def acave_cam3_mag_spec_labview(image, background=None):
    results = default_analyzers.return_default_acave_mag_cam3_analyzer().analyze_image(image)
    return parse_mag_spec_results(results)


def parse_mag_spec_results(mag_spec_results):
    returned_image = mag_spec_results['processed_image_uint16']
    mag_spec_dict = mag_spec_results['analyzer_return_dictionary']
    returned_lineouts = mag_spec_results['analyzer_return_lineouts'].astype(np.float64)
    labview_return = (
        returned_image, mag_spec_dictionary_parse(mag_spec_dict), returned_lineouts)
    return labview_return


def mag_spec_dictionary_parse(mag_spec_dict):
    keys_of_interest = [
        "camera_clipping_factor",
        "camera_saturation_counts",
        "total_charge_pC",
        "peak_charge_pc/MeV",
        "peak_charge_energy_MeV",
        "weighted_average_energy_MeV",
        "energy_spread_weighted_rms_MeV",
        "energy_spread_percent",
        "weighted_average_beam_size_um",
        "projected_beam_size_um",
        "beam_tilt_um/MeV",
        "beam_tilt_intercept_um",
        "beam_tilt_intercept_100MeV_um",
        "optimization_factor",
        "fwhm_percent",
    ]
    values = np.array([mag_spec_dict[key] for key in keys_of_interest]).astype(np.float64)
    return values


def undulator_exit_cam_labview(image, background=None):
    results = default_analyzers.return_default_undulator_exit_cam_analyzer().analyze_image(image)
    return parse_light_spec_results(results)


def undulator_rad2_labview(image, background=None):
    results = default_analyzers.return_default_undulator_rad2_cam_analyzer().analyze_image(image)
    return parse_light_spec_results(results)


def parse_light_spec_results(light_spec_results):
    returned_image = light_spec_results['processed_image_uint16']
    spec_dict = light_spec_results['analyzer_return_dictionary']
    return_lineouts = light_spec_results['analyzer_return_lineouts']
    # Define the keys for which values need to be extracted
    keys_of_interest = [
        "camera_saturation_counts",
        "camera_total_intensity_counts",
        "peak_wavelength_nm",
        "average_wavelength_nm",
        "wavelength_spread_weighted_rms_nm",
        "optimization_factor",
    ]
    values = np.array([spec_dict[key] for key in keys_of_interest]).astype(np.float64)
    labview_return = (returned_image, values, return_lineouts)
    return labview_return


def amp2_input_labview(image, background=None):

    # run analysis and extract results
    results = default_analyzers.return_default_amp2_input_analyzer().analyze_image(image)
    returned_image = results['processed_image_uint16']
    results_dict = results['analyzer_return_dictionary']

    # parse output and prep for sfile
    keys_of_interest = ['centroidx', 'centroidy']
    values = np.array([results_dict[key]
                       for key in keys_of_interest]).astype(np.float64)
    output = (returned_image, values)

    return output


# Dictionary to map device types to their respective analysis functions
DEVICE_FUNCTIONS = {
    "UC_HiResMagCam": hi_res_mag_spec_labview,
    "UC_ACaveMagCam3": acave_cam3_mag_spec_labview,
    "UC_UndulatorExitCam": undulator_exit_cam_labview,
    "UC_Amp2_IR_input": amp2_input_labview,
    "UC_UndulatorRad2": undulator_rad2_labview,
>>>>>>> 8ca9adaa
    # Add more device types as needed...
}


def analyze_labview_image(device_type, image, background):
    """
    Main function to analyze an image based on the device type.

    Parameters:
    -----------
    device_type : str
        Type of the device, e.g., "UC_TestCam". This is used to
        select out the specific device
    image : numpy.ndarray
        The image to be analyzed.
    background : numpy.ndarray
        The background to be subtracted or used in analysis.

    Returns:
    --------
    tuple
        Analysis result data as a tuple containing:
        - 2D uint16 array
        - 1D double array
        - 2D double array

    """
<<<<<<< HEAD
    
    configuration = DEVICE_FUNCTIONS.get(device_type)
    if configuration:
        analyzer = analyzer_from_device_type(device_type)
        analyzer.apply_background(background=background)
        result = analyzer.analyze_image(image)
        return parse_results_to_labview(result, configuration[1])
    else:
        raise ValueError(f"Unknown device type: {device_type}")


def analyzer_from_device_type(device_type):
    """
    Given the device type, returns the analyzer with default parameters as given by the config file in the above
    dictionary.  Additionally, this function can be used by outside post-analysis scripts

    Parameters:
    -----------
    device_type : str
        Type of the device, e.g., "UC_TestCam". This is used to
        select out the specific device

    Returns:
    --------
    LabviewImageAnalyzer
        Instance of the LabviewImageAnalyzer class as implemented for the specified device

    """
    configuration = DEVICE_FUNCTIONS.get(device_type)
    analyzer_class = configuration[0]
    config_filepath = build_config_path(configuration[2])
    return analyzer_class(config_file=config_filepath)


def parse_results_to_labview(return_dictionary, key_list_name):
    """
    Parses the return dictionary given by analyze_image into the format expected by Labview

    Parameters:
    -----------
    return_dictionary : dict
        The return dictionary from LabviewImageAnalyzer's analyze_image function
    key_list_name : str
        Name of the key list group as listed in labview_adapters_config.json

    Returns:
    --------
    tuple
        Analysis result data as a tuple containing:
        - 2D uint16 array
        - 1D double array
        - 2D double array

    """
    return_image = return_dictionary['processed_image_uint16']
    scalar_dict = return_dictionary['analyzer_return_dictionary']
    return_lineouts = return_dictionary['analyzer_return_lineouts']

    keys_of_interest = read_keys_of_interest(key_list_name)
    return_scalars = np.array([scalar_dict[key] for key in keys_of_interest]).astype(np.float64)

    labview_return = (return_image, return_scalars, return_lineouts)
    return labview_return


def read_keys_of_interest(key_list_name):
    """
    Returns the list of keys in the .json file for the given group name.  Additionally used in unit test scripts

    Parameters:
    -----------
    key_list_name : str
        Name of the key list group as listed in labview_adapters_config.json

    Returns:
    --------
    list
        Names of all the expected keys of the alysis return

    """
    json_filepath = Path(__file__).resolve().parent / 'labview_adapters_config.json'
    with open(json_filepath, 'r') as file:
        device_keys = json.load(file)
    return device_keys[key_list_name]['keys_of_interest']


def build_config_path(config_filename):
    """
    Takes the given config filename and builds a Path to this file.  First, this function checks if the config exists
    in the Active Version of GEECS-Plugins on the Z: drive.  If not, the next place it checks is in the current, local
    version of GEECS-Plugins.  Otherwise, assume that the file doesn't exist yet in a proper location and return None.

    Parameters:
    -----------
    config_filename : str
        String of the name of the config file

    Returns:
    --------
    config filename: Path
        String that points to the config file after determining its location

    """
    active_build_directory = r'Z:\software\control-all-loasis\HTU\Active Version\GEECS-Plugins\image_analysis_configs\\'
    active_config = Path(active_build_directory + config_filename)

    current_directory = Path(__file__)
    relative_config = current_directory.parents[2] / "image_analysis_configs" / config_filename
    if active_config.exists():
        return active_config
    elif relative_config.exists():
        return relative_config
=======

    func = DEVICE_FUNCTIONS.get(device_type)
    if func:
        result = func(image, background)
        return result
>>>>>>> 8ca9adaa
    else:
        return None  # Neither worked, this config doesn't exist anywhere...<|MERGE_RESOLUTION|>--- conflicted
+++ resolved
@@ -1,10 +1,10 @@
 import numpy as np
-<<<<<<< HEAD
 import json
 from pathlib import Path
 from .analyzers.UC_GenericMagSpecCam import UC_GenericMagSpecCamAnalyzer as MagSpec
 from .analyzers.UC_GenericLightSpecCam import UC_LightSpectrometerCamAnalyzer as LightSpec
 from .analyzers.UC_ALineEBeamCam import UC_ALineEBeamCamAnalyzer as ALineCam
+from .analyzers.generic_beam_analyzer import BeamSpotAnalyzer as BeamSpot
 
 """Dictionary to map "GEECs Device Name" --> [child of LabviewImageAnalyzer class,
                                               'name of keys dictionary in .json file',
@@ -14,105 +14,8 @@
     "UC_ACaveMagCam3":      [MagSpec,   'MagSpecCam',   'default_acavemagcam3_settings.ini'],
     "UC_UndulatorExitCam":  [LightSpec, 'LightSpecCam', 'default_undulatorexitcam_settings.ini'],
     "UC_UndulatorRad2":     [LightSpec, 'LightSpecCam', 'default_undulatorrad2cam_settings.ini'],
+    "UC_Amp2_IR_input":     [BeamSpot,  'BeamSpot',     'default_amp2input_settings.ini'],
     "UC_ALineEBeam3":       [ALineCam,  'ALineCam',     'default_alineebeam3_settings.ini'],
-=======
-import image_analysis.analyzers.default_analyzer_initialization as default_analyzers
-
-
-def hi_res_mag_spec_labview(image, background=None):
-    results = default_analyzers.return_default_hi_res_mag_cam_analyzer().analyze_image(image)
-    return parse_mag_spec_results(results)
-
-
-def acave_cam3_mag_spec_labview(image, background=None):
-    results = default_analyzers.return_default_acave_mag_cam3_analyzer().analyze_image(image)
-    return parse_mag_spec_results(results)
-
-
-def parse_mag_spec_results(mag_spec_results):
-    returned_image = mag_spec_results['processed_image_uint16']
-    mag_spec_dict = mag_spec_results['analyzer_return_dictionary']
-    returned_lineouts = mag_spec_results['analyzer_return_lineouts'].astype(np.float64)
-    labview_return = (
-        returned_image, mag_spec_dictionary_parse(mag_spec_dict), returned_lineouts)
-    return labview_return
-
-
-def mag_spec_dictionary_parse(mag_spec_dict):
-    keys_of_interest = [
-        "camera_clipping_factor",
-        "camera_saturation_counts",
-        "total_charge_pC",
-        "peak_charge_pc/MeV",
-        "peak_charge_energy_MeV",
-        "weighted_average_energy_MeV",
-        "energy_spread_weighted_rms_MeV",
-        "energy_spread_percent",
-        "weighted_average_beam_size_um",
-        "projected_beam_size_um",
-        "beam_tilt_um/MeV",
-        "beam_tilt_intercept_um",
-        "beam_tilt_intercept_100MeV_um",
-        "optimization_factor",
-        "fwhm_percent",
-    ]
-    values = np.array([mag_spec_dict[key] for key in keys_of_interest]).astype(np.float64)
-    return values
-
-
-def undulator_exit_cam_labview(image, background=None):
-    results = default_analyzers.return_default_undulator_exit_cam_analyzer().analyze_image(image)
-    return parse_light_spec_results(results)
-
-
-def undulator_rad2_labview(image, background=None):
-    results = default_analyzers.return_default_undulator_rad2_cam_analyzer().analyze_image(image)
-    return parse_light_spec_results(results)
-
-
-def parse_light_spec_results(light_spec_results):
-    returned_image = light_spec_results['processed_image_uint16']
-    spec_dict = light_spec_results['analyzer_return_dictionary']
-    return_lineouts = light_spec_results['analyzer_return_lineouts']
-    # Define the keys for which values need to be extracted
-    keys_of_interest = [
-        "camera_saturation_counts",
-        "camera_total_intensity_counts",
-        "peak_wavelength_nm",
-        "average_wavelength_nm",
-        "wavelength_spread_weighted_rms_nm",
-        "optimization_factor",
-    ]
-    values = np.array([spec_dict[key] for key in keys_of_interest]).astype(np.float64)
-    labview_return = (returned_image, values, return_lineouts)
-    return labview_return
-
-
-def amp2_input_labview(image, background=None):
-
-    # run analysis and extract results
-    results = default_analyzers.return_default_amp2_input_analyzer().analyze_image(image)
-    returned_image = results['processed_image_uint16']
-    results_dict = results['analyzer_return_dictionary']
-
-    # parse output and prep for sfile
-    keys_of_interest = ['centroidx', 'centroidy']
-    values = np.array([results_dict[key]
-                       for key in keys_of_interest]).astype(np.float64)
-    output = (returned_image, values)
-
-    return output
-
-
-# Dictionary to map device types to their respective analysis functions
-DEVICE_FUNCTIONS = {
-    "UC_HiResMagCam": hi_res_mag_spec_labview,
-    "UC_ACaveMagCam3": acave_cam3_mag_spec_labview,
-    "UC_UndulatorExitCam": undulator_exit_cam_labview,
-    "UC_Amp2_IR_input": amp2_input_labview,
-    "UC_UndulatorRad2": undulator_rad2_labview,
->>>>>>> 8ca9adaa
-    # Add more device types as needed...
 }
 
 
@@ -139,7 +42,6 @@
         - 2D double array
 
     """
-<<<<<<< HEAD
     
     configuration = DEVICE_FUNCTIONS.get(device_type)
     if configuration:
@@ -252,12 +154,5 @@
         return active_config
     elif relative_config.exists():
         return relative_config
-=======
-
-    func = DEVICE_FUNCTIONS.get(device_type)
-    if func:
-        result = func(image, background)
-        return result
->>>>>>> 8ca9adaa
     else:
         return None  # Neither worked, this config doesn't exist anywhere...