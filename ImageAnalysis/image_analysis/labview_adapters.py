import numpy as np
import json
from pathlib import Path
from typing import Type, NamedTuple
from .base import LabviewImageAnalyzer
class DeviceConfig(NamedTuple):
    labview_analyzer_class: Type[LabviewImageAnalyzer]  # Specific analyzer class
    key_list_name: str  # name of keys dictionary in .json file
    default_settings_filename: str  # .ini config file in "image_analysis_configs/"

from .analyzers.UC_GenericMagSpecCam import UC_GenericMagSpecCamAnalyzer as MagSpec
from .analyzers.UC_GenericLightSpecCam import UC_LightSpectrometerCamAnalyzer as LightSpec
from .analyzers.UC_ALineEBeamCam import UC_ALineEBeamCamAnalyzer as ALineCam
from .analyzers.generic_beam_analyzer import BeamSpotAnalyzer as BeamSpot

DEVICE_FUNCTIONS = {
    "UC_HiResMagCam":       DeviceConfig(labview_analyzer_class=MagSpec, key_list_name='MagSpecCam',
                                         default_settings_filename='default_hiresmagcam_settings.ini'),
    "UC_ACaveMagCam3":      DeviceConfig(labview_analyzer_class=MagSpec, key_list_name='MagSpecCam',
                                         default_settings_filename='default_acavemagcam3_settings.ini'),
    "UC_UndulatorExitCam":  DeviceConfig(labview_analyzer_class=LightSpec, key_list_name='LightSpecCam',
                                         default_settings_filename='default_undulatorexitcam_settings.ini'),
    "UC_UndulatorRad2":     DeviceConfig(labview_analyzer_class=LightSpec, key_list_name='LightSpecCam',
                                         default_settings_filename='undulatorrad2cam_may2_settings.ini'),
    "UC_PostUndulatorUVSpecCam":     DeviceConfig(labview_analyzer_class=LightSpec, key_list_name='LightSpecCam',
                                                  default_settings_filename='undulatoruvcam_may8_settings.ini'),
    "UC_Amp2_IR_input":     DeviceConfig(labview_analyzer_class=BeamSpot, key_list_name='BeamSpot',
                                         default_settings_filename='default_amp2input_settings.ini'),
    "UC_ALineEBeam3":       DeviceConfig(labview_analyzer_class=ALineCam, key_list_name='ALineCam',
                                         default_settings_filename='default_alineebeam3_settings.ini'),
}


def analyze_labview_image(device_type, image, background):
    """
    Main function to analyze an image based on the device type.

    Parameters:
    -----------
    device_type : str
        Type of the device, e.g., "UC_TestCam". This is used to
        select out the specific device
    image : numpy.ndarray
        The image to be analyzed.
    background : numpy.ndarray
        The background to be subtracted or used in analysis.

    Returns:
    --------
    tuple
        Analysis result data as a tuple containing:
        - 2D uint16 array
        - 1D double array
        - 2D double array

    """

    configuration = DEVICE_FUNCTIONS.get(device_type)
    if configuration:
        analyzer = analyzer_from_device_type(device_type)
        analyzer.apply_background(background=background)
        image_float = image.astype(np.float32)
        result = analyzer.analyze_image(image_float)
        return parse_results_to_labview(result, configuration.key_list_name)
    else:
        raise ValueError(f"Unknown device type: {device_type}")


def analyzer_from_device_type(device_type: str, build_path_override=False) -> LabviewImageAnalyzer:
    """
    Given the device type, returns the analyzer with default parameters as given by the config file in the above
    dictionary.  Additionally, this function can be used by outside post-analysis scripts

    Parameters:
    -----------
    device_type : str
        Type of the device, e.g., "UC_TestCam". This is used to
        select out the specific device

    Returns:
    --------
    LabviewImageAnalyzer
        Instance of the LabviewImageAnalyzer class as implemented for the specified device

    """
    configuration = DEVICE_FUNCTIONS.get(device_type)
    analyzer_class = configuration.labview_analyzer_class
    config_filepath = build_config_path(configuration.default_settings_filename,
                                        override=build_path_override)
    return analyzer_class().apply_config(config_filepath)


def parse_results_to_labview(return_dictionary, key_list_name):
    """
    Parses the return dictionary given by analyze_image into the format expected by Labview

    Parameters:
    -----------
    return_dictionary : dict
        The return dictionary from LabviewImageAnalyzer's analyze_image function
    key_list_name : str
        Name of the key list group as listed in labview_adapters_config.json

    Returns:
    --------
    tuple
        Analysis result data as a tuple containing:
        - 2D uint16 array
        - 1D double array
        - 2D double array
    """
<<<<<<< HEAD
    return_image = return_dictionary['processed_image_uint16'].astype(np.uint16)
=======

    return_image = return_dictionary['processed_image']
    if return_image is not None:
        validate_uint16_castable(return_image)
        return_image = return_image.astype(np.uint16)

>>>>>>> f98b681b
    scalar_dict = return_dictionary['analyzer_return_dictionary']
    return_lineouts = return_dictionary['analyzer_return_lineouts']

    keys_of_interest = read_keys_of_interest(key_list_name)
    return_scalars = np.array([scalar_dict[key] for key in keys_of_interest]).astype(np.float64)

    labview_return = (return_image, return_scalars, return_lineouts)
    return labview_return


def validate_uint16_castable(array):
    """
    Checks if a given array could be converted to an unsigned 16 bit array.  Raises a Type Error if not

    Parameters
    ----------
    array:
        An image that may or may not be formatted to accommodate uint16 conversion
    """
    if array is not None:
        if np.iscomplexobj(array):
            raise TypeError("Image cannot contain complex values")
        if not np.isfinite(array).all():
            raise TypeError("Array contains NaNs or infinite values.")
        if np.any((array < 0) | (array > np.iinfo(np.uint16).max)):
            raise TypeError("Array values out of uint16 range")


def read_keys_of_interest(key_list_name):
    """
    Returns the list of keys in the .json file for the given group name.  Additionally used in unit test scripts

    Parameters:
    -----------
    key_list_name : str
        Name of the key list group as listed in labview_adapters_config.json

    Returns:
    --------
    list
        Names of all the expected keys of the alysis return

    """
    json_filepath = Path(__file__).resolve().parent / 'labview_adapters_config.json'
    with open(json_filepath, 'r') as file:
        device_keys = json.load(file)
    return device_keys[key_list_name]['keys_of_interest']


def build_config_path(config_filename, override=False):
    """
    Takes the given config filename and builds a Path to this file.  First, this function checks if the config exists
    in the Active Version of GEECS-Plugins on the Z: drive.  If not, the next place it checks is in the current, local
    version of GEECS-Plugins.  Otherwise, assume that the file doesn't exist yet in a proper location and return None.

    Parameters:
    -----------
    config_filename : str
        String of the name of the config file

    Returns:
    --------
    config filename: Path
        String that points to the config file after determining its location

    """
    active_build_directory = r'Z:\software\control-all-loasis\HTU\Active Version\GEECS-Plugins\image_analysis_configs'
    active_config = Path(active_build_directory, config_filename)

    current_directory = Path(__file__)
    relative_config = current_directory.parents[2] / "image_analysis_configs" / config_filename
    if active_config.exists() and not override:
        return active_config
    elif relative_config.exists():
        return relative_config
    else:
        return None  # Neither worked, this config doesn't exist anywhere...<|MERGE_RESOLUTION|>--- conflicted
+++ resolved
@@ -109,16 +109,13 @@
         - 1D double array
         - 2D double array
     """
-<<<<<<< HEAD
-    return_image = return_dictionary['processed_image_uint16'].astype(np.uint16)
-=======
 
     return_image = return_dictionary['processed_image']
     if return_image is not None:
         validate_uint16_castable(return_image)
         return_image = return_image.astype(np.uint16)
 
->>>>>>> f98b681b
+
     scalar_dict = return_dictionary['analyzer_return_dictionary']
     return_lineouts = return_dictionary['analyzer_return_lineouts']
 
