from __future__ import annotations

import configparser
import numpy as np
from numpy.typing import NDArray
from pathlib import Path
from typing import TYPE_CHECKING, Optional, Union, Any
if TYPE_CHECKING:
    from .types import Array2D

from image_analysis.utils import read_imaq_image


class ImageAnalyzer:
    """ Abstract base class for device-specific image analyzer

        Derived classes should implement
            analyze_image()
            __init__()

    """

    # whether a subclass ImageAnalyzer's analyze_image should be run
    # asynchronously, for example if it waits for an external process
    run_analyze_image_asynchronously = False

    def __init__(self, config: Optional[Any] = None):
        """ Initializes this ImageAnalyzer, with Analyzer parameters as kwargs

            As the same ImageAnalyzer instance can be applied to many images,
            the image is not passed in the constructor but in analyze_image. The
            background path, image, or value should be passed as a parameter, however.

            The __init__() method of derived classes should define all the
            parameters for that derived class, including type annotations,
            defaults, and documentation. These are all used for LivePostProcessing
            for example.

            It should also call super().__init__()

            For example:

            def __init__(self,
                         highpass_cutoff: float = 0.12,
                         roi: ROI = ROI(top=120, bottom=700, left=None, right=1200),
                         background: Path = background_folder / "cam1_background.png",
                        ):
                "" "
                Parameters
                ----------
                highpass_cutoff: float
                    For the Butterworth filter, in px^-1
                "" "

                self.highpass_cutoff = highpass_cutoff
                self.roi = roi
                self.background = background

                super().__init__()

        New:
            config: Optional[Any]
                Optional configuration data (e.g., a dictionary, file path, or configuration object)
                that can be used by derived classes to initialize additional parameters. If not provided,
                defaults will be used.

        """

        # Default implementation does nothing with config.
        # Subclasses can process config as needed.
        self.config = config

    def analyze_image(self,
                      image: Array2D,
                      auxiliary_data: Optional[dict] = None
                      ) -> dict[str, Union[float, int, str, np.ndarray]]:
        """ Calculate metrics from an image.

        This function should be implemented by each device's ImageAnalyzer subclass,
        to run on an image from that device (obviously).

        Should take full-size (i.e. uncropped) image.

        Parameters
        ----------
        image : 2d array
        auxiliary_data : dict
            Additional data used by the image analyzer for this image, such as
            image range.

        Returns
        -------
        analysis : dict[str, Union[float, np.ndarray]]
            metric name as key. value can be a float, int, str, 1d array, 2d array, etc.

        """
        raise NotImplementedError()

    def analyze_image_file(self,
                           image_filepath: Path,
                           auxiliary_data: Optional[dict] = None
                           ) -> dict[str, Union[float, int, str, np.ndarray]]:
        """
        Method to enable the use of a file path rather than Array2D.

         Parameters
         ----------
         image_filepath : Path
         auxiliary_data : dict
            Additional data used by the image analyzer for this image, such as
            image range.

        Returns
        -------
        analysis : dict[str, Union[float, np.ndarray]]
            metric name as key. value can be a float, int, str, 1d array, 2d array, etc.

        """

        image = self.load_image(image_filepath)

        return self.analyze_image(image, auxiliary_data)

    def load_image(self, file_path: Path) -> Array2D:
        """
        load an image from a path. By default, the read_imaq_png function is used.
        For file types not directly supported by this method, e.g. .himg files from a
        Haso device type, this method be implemented in that device's ImageAnalyzer
        subclass.

         Parameters
         ----------
         file_path : Path

         Returns
         -------
         image : Array2D
        """

        image = read_imaq_image(file_path)

        return image

<<<<<<< HEAD
    def analyze_image_batch(self, images: list[Array2D]) -> list[Array2D]:

        """
        Perform optional batch-level analysis on a list of images
        By default, this does nothing and returns the passed image list.

        As an example. this method can be
             used to dynamically find the background and subtract it from the images.
             Any additional information that is intended to be used in the
             subsequent individual analyze_image method should be added as
             attributes of the instance and accessed that way

        Args:
            images (list of Array2D): All images loaded for the scan.

        Returns:
            images (list of Array2D):
        """

        return images


=======
>>>>>>> bcd73972
    def build_return_dictionary(self, return_image: Optional[NDArray] = None,
                                return_scalars: Optional[dict[str, Union[int, float]]] = None,
                                return_lineouts: Optional[Union[NDArray, list[NDArray]]] = None,
                                input_parameters: Optional[dict[str, Any]] = None
                                ) -> dict[str, Union[NDArray, dict, None]]:
        """ Builds a return dictionary compatible with labview_adapters.py

            Parameters
            ----------
            return_image : NDArray
                Image to be returned to labview.  Will be converted to UInt16
            return_scalars : dict
                Dictionary of scalars from python analysis.  To be passed back to labview correctly, the keys for each
                entry need to match those given in labview_adapters.json for this analyzer class
            return_lineouts : list(np.ndarray)
                Lineouts to be returned to labview.  Need to be given as a list of 1d arrays (numpy or otherwise)
                If not given, will return a 1x1 array of zeros.  If in an incorrect format, will return a 1x1 array of
                zeros and print a reminder message.  If the arrays in the list are of unequal length, all arrays get
                padded with zeros to the size of the largest array.  Also, will be returned as a 'float64'
            input_parameters : dict
                Dictionary of the input parameters given to the analyzer.  If none is given, will call the class's
                self.build_input_parameter_dictionary() function to generate one from the class variables.  This is not
                returned to Labview, so it can contain anything one might find useful in post-analysis

            Returns
            -------
            return_dictionary : dict
                Dictionary with the correctly formatted returns that labview adapters is expecting.
                "analyzer_input_parameters": input_parameters
                "analyzer_return_dictionary": return_scalars
                "processed_image": return_image (with identical type as input argument)
                "analyzer_return_lineouts": return_lineouts
            """

        if return_scalars is None:
            return_scalars = dict()
        elif not isinstance(return_scalars, dict):
            print("return_scalars must be passed as a dict!")
            return_scalars = dict()

        if isinstance(return_lineouts, np.ndarray) and return_lineouts.ndim == 2:
            return_lineouts = return_lineouts.astype(np.float64)
        else:
            if return_lineouts is not None:
                if not isinstance(return_lineouts, list):
                    print("return_lineouts must be passed as a list of 1d arrays!")
                    return_lineouts = None
                else:
                    for lineout in return_lineouts:
                        shape = np.shape(lineout)
                        if len(shape) != 1 or shape[0] < 2:
                            print("return_lineouts must be passed as a list of 1d arrays!")
                            return_lineouts = None
                            break
            if return_lineouts is None:
                return_lineouts = np.zeros((1, 1), dtype=np.float64)
            else:
                max_length = max(map(len, return_lineouts))
                return_lineouts = [np.pad(lineout, (0, max_length - len(lineout)), mode='constant')
                                   for lineout in return_lineouts]
                return_lineouts = np.vstack(return_lineouts).astype(np.float64)

        if input_parameters is None:
            input_parameters = self.build_input_parameter_dictionary()

        return_dictionary = {
            "analyzer_input_parameters": input_parameters,
            "analyzer_return_dictionary": return_scalars,
            "processed_image": return_image,
            "analyzer_return_lineouts": return_lineouts,
        }
        return return_dictionary

    def build_input_parameter_dictionary(self) -> dict:
        """Compiles list of class variables into a dictionary

        Can be overwritten by implementing classes if you prefer more control over the return dictionary.
        For example, adding units into the key names.

        Returns
        -------
        dict
            A compiled dictionary containing all class variables
        """
        return self.__dict__


class LabviewImageAnalyzer(ImageAnalyzer):
    """
    Intermediate class for ImageAnalyzer intended for analyzers that also want to be compatible with LabView through
    labview_adapters.py.

        Derived classes should implement
            configure()
            __init__()
    """
    def __init__(self):
        """ Only initializes class variables used by the functions defined here for all LabviewImageAnalyzers.

        Currently, only the roi and background settings.

        TODO:  determine if self.roi can be a ROI instance, or if it has to be a list.
        """
        super().__init__()
        self.roi = None
        self.background = None

    def apply_config(self, config_file):
        """ Loads the config file and passes elements of 'settings' as keyword arguments to the configure function

        Parameters
        ----------
        config_file : str
            file location of the .ini config file

        """
        parser = configparser.ConfigParser()
        parser.read(config_file)
        if 'roi' in parser:
            self.roi = self.read_roi(parser)
        config = dict(parser["settings"])
        self.configure(**config)
        return self

    @staticmethod
    def read_roi(parser):
        """ Reads the roi settings from the .ini config file

        Parameters
        ----------
        parser : ConfigParser
            the config file containing roi information

        Returns
        -------
        roi : 1d array
            the roi bounds given by [top, bottom, left, right] pixel

        """
        roi_top = int(parser.get('roi', 'top')),
        roi_bottom = int(parser.get('roi', 'bottom')),
        roi_left = int(parser.get('roi', 'left')),
        roi_right = int(parser.get('roi', 'right')),
        return np.array([roi_top, roi_bottom, roi_left, roi_right]).reshape(-1)

    def set_roi(self, roi):
        self.roi = roi

    def roi_image(self, image):
        """ Crops a given image with the analyzer's roi setting

        If roi is defined for the analyzer, this function applied that roi

        Parameters
        ----------
        image : 2d array
            the original image before any applied roi

        Returns
        -------
        image : 2d array
            either the input image if there is no roi on this analyzer, or the cropped image if roi is defined

        """
        if (self.roi is None) or (isinstance(self.roi, list) and any(elem is None for elem in self.roi)):
            return image
        else:
            return image[self.roi[0]:self.roi[1], self.roi[2]:self.roi[3]]

    def apply_background(self, background):
        """ Sets the background for the analyzer

        labview_adapters expects a background image from Labview, and so all ImageAnalyzers need to be able to accept
        it.  However, it is up to the implementation of analyze_image to use this background.

        Currently, no analyzers use this background...

        Parameters
        ----------
        background : 2d array
            A 2d array from Labview
        """
        self.background = background

    def configure(self, **kwargs):
        """ Given a dictionary of keyword arguments, updates environment variables for the analyzer

        This function also requires that the class variables were previously initialized to their proper type.
        Furthermore, passing in a None for a given keyword argument will skip over resetting the variable.

        Parameters
        ----------
        kwargs : dict
            keyword arguments to configure the analyzer with
        """
        for key, value in kwargs.items():
            if hasattr(self, key):
                attr_type = type(getattr(self, key))
                if value is not None:
                    if attr_type is bool:
                        if isinstance(value, str) and value.lower() == 'false':
                            value = False
                    elif attr_type is list and isinstance(value, str):
                        value = value.strip('[').strip(']').split(',')
                    setattr(self, key, attr_type(value))
                else:
                    setattr(self, key, None)
        return self<|MERGE_RESOLUTION|>--- conflicted
+++ resolved
@@ -141,7 +141,6 @@
 
         return image
 
-<<<<<<< HEAD
     def analyze_image_batch(self, images: list[Array2D]) -> list[Array2D]:
 
         """
@@ -164,8 +163,7 @@
         return images
 
 
-=======
->>>>>>> bcd73972
+
     def build_return_dictionary(self, return_image: Optional[NDArray] = None,
                                 return_scalars: Optional[dict[str, Union[int, float]]] = None,
                                 return_lineouts: Optional[Union[NDArray, list[NDArray]]] = None,
