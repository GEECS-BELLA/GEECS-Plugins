--- conflicted
+++ resolved
@@ -170,18 +170,11 @@
         self.data_dict = {}
         self.data_frame = None  # use tdms.geecs_tdms_dict_to_panda
 
-<<<<<<< HEAD
-        if folder is None:
-            experiment = tag.experiment if tag.experiment is not None else experiment
-            if tag and experiment:
-                folder = self.build_scan_folder_path(tag, base_directory=base_path, experiment=experiment)
-=======
         # Handle folder initialization
         if folder is None and tag is not None:
             folder, client_folder = self.build_scan_folder_path(tag)
         else:
             client_folder = None
->>>>>>> 846e15a5
 
         if folder:
             self._initialize_folders(folder, client_folder, read_mode)
@@ -241,7 +234,6 @@
         self.__folder = folder
         self.__client_folder = client_folder
     
-
     @staticmethod
     def get_scan_tag(year, month, day, number, experiment_name: Optional[str]=None):
         year = int(year)
@@ -249,31 +241,7 @@
             year = year + 2000
         month = month_to_int(month)
 
-<<<<<<< HEAD
         return ScanTag(year, month, int(day), int(number), experiment=experiment_name)
-
-    @staticmethod
-    def build_scan_folder_path(tag: ScanTag, base_directory: Union[Path, str] = r'Z:\data',
-                               experiment: str = 'Undulator') -> Path:
-        base_directory = Path(base_directory)
-        experiment = tag.experiment if tag.experiment is not None else experiment
-
-        folder: Path = base_directory / experiment
-        folder = folder / f'Y{tag[0]}' / f'{tag[1]:02d}-{cal.month_name[tag[1]][:3]}'
-        folder = folder / f'{str(tag[0])[-2:]}_{tag[1]:02d}{tag[2]:02d}'
-        folder = folder / 'scans' / f'Scan{tag[3]:03d}'
-
-        return folder
-
-    @staticmethod
-    def build_device_shot_path(tag: ScanTag, device_name: str, shot_number: int, file_extension: str = 'png',
-                               base_directory: Union[Path, str] = r'Z:\data', experiment: str = 'Undulator') -> Path:
-        experiment = tag.experiment if tag.experiment is not None else experiment
-
-        scan_path = ScanData.build_scan_folder_path(tag=tag, base_directory=base_directory, experiment=experiment)
-        file = scan_path / f'{device_name}' / f'Scan{tag[3]:03d}_{device_name}_{shot_number:03d}.{file_extension}'
-=======
-        return ScanTag(year, month, int(day), int(number))
     
     @staticmethod
     def build_scan_folder_path(tag: NamedTuple,
@@ -327,7 +295,6 @@
 
         scan_path, _ = ScanData.build_scan_folder_path(tag=tag, base_directory=base_directory, experiment=experiment)
         file = scan_path / f'{device_name}' / f'Scan{tag.number:03d}_{device_name}_{shot_number:03d}.{file_extension}'
->>>>>>> 846e15a5
         return file
 
 
@@ -361,32 +328,17 @@
         day = day or today.day
 
         i = 1
-<<<<<<< HEAD
-        new_scan_flag = True
-        while new_scan_flag:
+        while True:
             tag = ScanTag(year, month, day, i, experiment=experiment)
-=======
-        while True:
-            tag = ScanTag(year, month, day, i)
->>>>>>> 846e15a5
             try:
                 ScanData(tag=tag, experiment=experiment, load_scalars=False, read_mode=True, base_path=CONFIG.local_base_path)
             except ValueError:
                 break
-<<<<<<< HEAD
-            i = i+1
-        if old_date and (i-1 == 0):
-            return None  # In this case, there were no scans performed on the day in question.
-        else:
-            return ScanTag(year, month, day, i-1, experiment=experiment)
-=======
             i += 1
 
         if i == 1:
             return None  # No scans exist for the given day
-        return ScanTag(year, month, day, i - 1)
-
->>>>>>> 846e15a5
+        return ScanTag(year, month, day, i - 1, experiment=experiment)
 
     @staticmethod
     def get_latest_scan_data(experiment: Optional[str] = None, year: Optional[int] = None,
@@ -439,11 +391,6 @@
             The ScanTag for the next available scan.
         """
         latest_tag = ScanData.get_latest_scan_tag(experiment, year, month, day)
-<<<<<<< HEAD
-        next_tag = ScanTag(latest_tag.year, latest_tag.month, latest_tag.day,
-                           latest_tag.number + 1, experiment=latest_tag.experiment)
-        return ScanData.build_scan_folder_path(tag=next_tag, experiment=experiment)
-=======
         if not latest_tag:
             today = datetime.today()
             year = year or today.year
@@ -453,7 +400,6 @@
 
         return ScanTag(latest_tag.year, latest_tag.month, latest_tag.day, latest_tag.number + 1)
 
->>>>>>> 846e15a5
 
     @staticmethod
     def get_next_scan_folder(experiment: Optional[str] = None, year: Optional[int] = None,
@@ -479,7 +425,6 @@
         """
         next_tag = ScanData.get_next_scan_tag(experiment, year, month, day)
         return ScanData.build_scan_folder_path(tag=next_tag, experiment=experiment)[0]
-
 
     @staticmethod
     def build_next_scan_data(experiment: Optional[str] = None, year: Optional[int] = None,
