UC_Phosphor1:
  Background Level: 10
  Left ROI: 200
  Right ROI: 1250
  Top ROI: 300
  Bottom ROI: 700
  Filter: Median
  Filter Size: 3
  Threshold: 0
  Rotate: False
  Calibration: 0.0000165

UC_ALineEbeam1:
  Background Level: 60
  Left ROI: 1
  Right ROI: -1
  Top ROI: 1
  Bottom ROI: -1
  Size_X: 333
  Size_Y: 333
  Filter: Median
  Filter Size: 3
  Threshold: 65
  Rotate: True
  Calibration: 0.00002217

UC_ALineEBeam2:
  Background Level: 18
  Left ROI: 100
  Right ROI: 850
  Top ROI: 300
  Bottom ROI: 1100
  Filter: Median
  Filter Size: 3
  Threshold: 10
  Rotate: True
  Calibration: 0.00002394

UC_ALineEBeam3:
  Background Level: 10
  Left ROI: 180
  Right ROI: 650
  Top ROI: 200
  Bottom ROI: 600
  Filter: Median
  Filter Size: 3
  Threshold: 10
  Rotate: False
  Calibration: 0.0000244
<<<<<<< HEAD
  
=======

>>>>>>> 589f5959
UC_VisaEBeam1:
  Background Level: 15
  Left ROI: 558
  Top ROI: 290
  Size_X: 333
  Size_Y: 333
  Median Filter Size: 5
  Median Filter Cycles: 1
  Gaussian Filter Size: 3
  Gaussian Filter Cycles: 0
  Threshold: 0
  Rotate: 0
  Calibration: 0.0000075
  Apply Mask: True
  Cross1: [732,290]
  Cross2: [732,631]
  Cross Shift: -4
  Blue Centroid X: 764
  Blue Centroid Y: 449

UC_VisaEBeam2:
  Background Level: 20
  Left ROI: 110
  Top ROI: 75
  Size_X: 333
  Size_Y: 333
  Median Filter Size: 5
  Median Filter Cycles: 1
  Gaussian Filter Size: 3
  Gaussian Filter Cycles: 0
  Threshold: 1000
  Rotate: 0
  Calibration: 0.0000075
  Apply Mask: True
  Cross1: [193,97]
  Cross2: [193,465]
  Cross Shift: 0
  Blue Centroid X: 216
  Blue Centroid Y: 252

UC_VisaEBeam3:
  Background Level: 15
  Left ROI: 160
  Top ROI: 140
  Size_X: 333
  Size_Y: 333
  Median Filter Size: 5
  Median Filter Cycles: 0
  Gaussian Filter Size: 3
  Gaussian Filter Cycles: 0
  Threshold: 0
  Rotate: -3.5
  Calibration: 0.0000075
  Apply Mask: True
  Cross1: [374,127]
  Cross2: [338,485]
  Cross Shift: 0
  Blue Centroid X: 315
  Blue Centroid Y: 264

UC_VisaEBeam4:
  Background Level: 15
  Left ROI: 180
  Top ROI: 200
  Size_X: 333
  Size_Y: 333
  Median Filter Size: 5
  Median Filter Cycles: 1
  Gaussian Filter Size: 3
  Gaussian Filter Cycles: 0
  Threshold: 0
  Rotate: 2.5
  Calibration: 0.0000075
  Apply Mask: True
  Cross1: [268,175]
  Cross2: [287,533]
  Cross Shift: -4
  Blue Centroid X: 318
  Blue Centroid Y: 336

UC_VisaEBeam5:
  Background Level: 25
  Left ROI: 135
  Top ROI: 90
  Size_X: 333
  Size_Y: 333
  Median Filter Size: 0
  Median Filter Cycles: 0
  Gaussian Filter Size: 0
  Gaussian Filter Cycles: 0
  Threshold: 0
  Rotate: 0
  Calibration: 0.0000075
  Apply Mask: True
  Cross1: [267,95]
  Cross2: [262,440]
  Cross Shift: 0
  Blue Centroid X: 270
  Blue Centroid Y: 232

UC_VisaEBeam6:
  Background Level: 25
  Left ROI: 195
  Top ROI: 85
  Size_X: 333
  Size_Y: 333
  Median Filter Size: 5
  Median Filter Cycles: 1
  Gaussian Filter Size: 3
  Gaussian Filter Cycles: 0
  Threshold: 0
  Rotate: 0
  Calibration: 0.0000075
  Apply Mask: True
  Cross1: [295,85]
  Cross2: [290,425]
  Cross Shift: 0
  Blue Centroid X: 289
  Blue Centroid Y: 204

UC_VisaEBeam7:
  Background Level: 15
  Left ROI: 120
  Top ROI: 100
  Size_X: 333
  Size_Y: 333
  Median Filter Size: 5
  Median Filter Cycles: 1
  Gaussian Filter Size: 3
  Gaussian Filter Cycles: 0
  Threshold: 0
  Rotate: -8
  Calibration: 0.0000075
  Apply Mask: True
  Cross1: [275,328]
  Cross2: [275,550]
  Cross Shift: 0
  Blue Centroid X: 201
  Blue Centroid Y: 289

UC_VisaEBeam8:
  Background Level: 30
  Left ROI: 105
  Top ROI: 100
  Size_X: 333
  Size_Y: 333
  Median Filter Size: 5
  Median Filter Cycles: 1
  Gaussian Filter Size: 3
  Gaussian Filter Cycles: 0
  Threshold: 0
  Rotate: 1
  Calibration: 0.0000075
  Apply Mask: True
<<<<<<< HEAD
  Cross1: [400,187]
  Cross2: [403,450]
  Cross Shift: 0


UC_UndulatorRad2:
  Background Level: 15
  Left ROI: 1
  Top ROI: 1
  Size_X: 2590
  Size_Y: 2040
  Median Filter Size: 5
  Median Filter Cycles: 1
  Gaussian Filter Size: 3
  Gaussian Filter Cycles: 0
  Threshold: 0
  Rotate: 0
  Calibration: 0.0000075
  Apply Mask: True  
=======
  Cross1: [402, 183]
  Cross2: [410, 459]
  Cross Shift: 0
  Blue Centroid X: 222
  Blue Centroid Y: 249
>>>>>>> 589f5959
<|MERGE_RESOLUTION|>--- conflicted
+++ resolved
@@ -47,11 +47,7 @@
   Threshold: 10
   Rotate: False
   Calibration: 0.0000244
-<<<<<<< HEAD
-  
-=======
-
->>>>>>> 589f5959
+
 UC_VisaEBeam1:
   Background Level: 15
   Left ROI: 558
@@ -206,10 +202,11 @@
   Rotate: 1
   Calibration: 0.0000075
   Apply Mask: True
-<<<<<<< HEAD
   Cross1: [400,187]
   Cross2: [403,450]
   Cross Shift: 0
+  Blue Centroid X: 222
+  Blue Centroid Y: 249
 
 
 UC_UndulatorRad2:
@@ -225,11 +222,4 @@
   Threshold: 0
   Rotate: 0
   Calibration: 0.0000075
-  Apply Mask: True  
-=======
-  Cross1: [402, 183]
-  Cross2: [410, 459]
-  Cross Shift: 0
-  Blue Centroid X: 222
-  Blue Centroid Y: 249
->>>>>>> 589f5959
+  Apply Mask: True  