import time
import threading
import logging
import pandas as pd
from pathlib import Path

import numpy as np

from .data_acquisition import DeviceManager, ActionManager, DataInterface, DataLogger
from .utils import ConsoleLogger

from geecs_python_api.controls.interface import load_config
from geecs_python_api.controls.interface import GeecsDatabase
from geecs_python_api.controls.devices.geecs_device import GeecsDevice

from nptdms import TdmsWriter, ChannelObject

config = load_config()

if config and 'Experiment' in config and 'expt' in config['Experiment']:
    default_experiment = config['Experiment']['expt']
    print(f"default experiment is: {default_experiment}")
else:
    print(
        "Configuration file not found or default experiment not defined. While use Undulator as experiment. Could be a problem for you.")
    default_experiment = 'Undulator'

GeecsDevice.exp_info = GeecsDatabase.collect_exp_info(default_experiment)
device_dict = GeecsDevice.exp_info['devices']


class ScanDataManager:
    def __init__(self, data_interface, device_manager):
        self.data_interface = data_interface
        self.device_manager = device_manager  # Explicitly pass device_manager
        self.tdms_writer = None
        self.tdms_index_writer = None
        self.data_txt_path = None
        self.data_h5_path = None
        self.sFile_txt_path = None

    def create_and_set_data_paths(self):
        """Create data paths for devices that have save_non_scalar=True and set the save data path on those devices."""
        self.data_interface.next_scan_folder = self.data_interface.get_next_scan_folder()

        for device_name in self.device_manager.non_scalar_saving_devices:
            data_path_client_side, data_path_local_side = self.data_interface.build_device_save_paths(device_name)
            self.data_interface.create_device_save_dir(data_path_local_side)

            device = self.device_manager.devices.get(device_name)
            if device:
                save_path = str(data_path_client_side).replace('/', "\\")
                logging.info(f"Setting save data path for {device_name} to {save_path}")
                device.set("localsavingpath", save_path, sync=False)
                time.sleep(.1)
                device.set('save', 'on', sync=False)
            else:
                logging.warning(f"Device {device_name} not found in DeviceManager.")

        analysis_save_path = self.data_interface.build_analysis_save_path()
        self.data_interface.create_device_save_dir(analysis_save_path)

        tdms_output_path, tdms_index_output_path, self.data_txt_path, self.data_h5_path, self.sFile_txt_path = self.data_interface.build_scalar_data_save_paths()
        self.initialize_tdms_writers(tdms_output_path, tdms_index_output_path)
        
        time.sleep(1)

    def initialize_tdms_writers(self, tdms_output_path, tdms_index_output_path):
        """Initialize the TDMS writers for data and index."""
        self.tdms_writer = TdmsWriter(tdms_output_path)
        self.tdms_index_writer = TdmsWriter(tdms_index_output_path)
        logging.info(f"TDMS writers initialized with paths: {tdms_output_path}, {tdms_index_output_path}")
    
    def write_scan_info_ini(self, scan_config):
        """
        Write the scan configuration to an .ini file with the required format.
        """
        # Check if scan_config is a dictionary
        if not isinstance(scan_config, dict):
            logging.error(f"scan_config is not a dictionary: {type(scan_config)}")
            return

        # Define the file name, replacing 'XXX' with the scan number
        scan_folder = self.data_interface.next_scan_folder
        scan_number = int(scan_folder[-3:])
        filename = f"ScanInfo{scan_folder}.ini"

        scan_var = scan_config.get('device_var', '')
        additional_description = scan_config.get('additional_description', '')

        scan_info = f'{self.device_manager.scan_base_description}. scanning {scan_var}. {additional_description}'

        # Add the Scan Info section
        config_file_contents = [
            "[Scan Info]\n",
            f"Scan No = \"{scan_number}\"\n",
            f"ScanStartInfo = \"{scan_info}\"\n",
            f"Scan Parameter = \"{scan_var}\"\n",
            f"Start = \"{scan_config.get('start', 0)}\"\n",
            f"End = \"{scan_config.get('end', 0)}\"\n",
            f"Step size = \"{scan_config.get('step', 1)}\"\n",
            f"Shots per step = \"{scan_config.get('wait_time', 1)}\"\n",
            f"ScanEndInfo = \"\""
        ]

        # Create the full path for the file
        full_path = Path(self.data_txt_path.parent) / filename
        full_path.parent.mkdir(parents=True, exist_ok=True)

        logging.info(f"Attempting to write to {full_path}")

        # Write to the .ini file
        with full_path.open('w') as configfile:
            for line in config_file_contents:
                configfile.write(line)

        logging.info(f"Scan info written to {full_path}")    
    
    def save_to_txt_and_h5(self, df):
        """Save the DataFrame to both .txt (as tab-separated values) and .h5 (HDF5) formats."""
        # Save as .txt file (TSV format)
        df.to_csv(self.data_txt_path, sep='\t', index=False)
        df.to_csv(self.sFile_txt_path, sep='\t', index=False)
        logging.info(f"Data saved to {self.data_txt_path}")

    def dataframe_to_tdms(self, df, is_index=False):
        """Convert a DataFrame to a TDMS file or a TDMS index file."""
        tdms_writer = self.tdms_index_writer if is_index else self.tdms_writer
        with tdms_writer:
            for column in df.columns:
                group_name, channel_name = (column.split(':', 1) if ':' in column else (column, column))
                data = [] if is_index else df[column].values
                ch_object = ChannelObject(group_name, channel_name, data)
                tdms_writer.write_segment([ch_object])
        logging.info(f"TDMS {'index' if is_index else 'data'} file written successfully.")

    def convert_to_dataframe(self, log_entries):
        """Convert the synchronized log entries dictionary into a pandas DataFrame."""
        log_df = pd.DataFrame.from_dict(log_entries, orient='index').sort_values(by='Elapsed Time').reset_index(drop=True)
        async_observables = device_dict['async_observables']
        log_df = self.fill_async_nans(log_df, async_observables)
        log_df.columns = self.modify_headers(log_df.columns)
        return log_df

    def modify_headers(self, headers):
        """Modify DataFrame headers to include device aliases if available."""
        new_headers = []
        for header in headers:
            if ':' in header:
                device_name, variable = header.split(':')
                alias = device_dict.get(device_name, {}).get(variable, {}).get('alias', '')
                new_headers.append(f"{device_name} {variable} Alias:{alias}" if alias else header)
            else:
                new_headers.append(header)
        return new_headers

    def _process_results(self, results):
        """
        Convert results to DataFrame, save data, and write to TDMS.
        """
        if results:
            log_df = self.convert_to_dataframe(results, device_dict)
            logging.info("Data logging complete. Returning DataFrame.")

            # Save results to .txt and .h5
            self.save_to_txt_and_h5(log_df)

            # Write TDMS files (data and index)
            self.dataframe_to_tdms(log_df)
            self.dataframe_to_tdms(log_df, is_index=True)

            return log_df
        else:
            logging.warning("No data was collected during the logging period.")
            return pd.DataFrame()
            
    def fill_async_nans(self, log_df, async_observables, fill_value=0):
        """
        Fill NaN values and empty strings in asynchronous observable columns with the most recent non-NaN value.
        If a column starts with NaN or empty strings, it will backfill with the first non-NaN value.
        After forward and backward filling, remaining NaN or empty entries are filled with `fill_value`.

        Args:
            log_df (pd.DataFrame): The DataFrame containing the logged data.
            async_observables (list): A list of asynchronous observables (columns) to process.
            fill_value (int, float): Value to fill remaining NaN and empty entries (default is 0).
        """
        # Convert empty strings ('') to NaN
        log_df.replace('', pd.NA, inplace=True)

        for async_obs in async_observables:
            if async_obs in log_df.columns:
                # Only process if the entire column is not NaN
                if not log_df[async_obs].isna().all():
                    # First, apply forward fill (ffill) to propagate the last known value
                    log_df[async_obs] = log_df[async_obs].ffill()

                    # Then, apply backward fill (bfill) to fill leading NaNs with the first non-NaN value
                    log_df[async_obs] = log_df[async_obs].bfill()
                else:
                    logging.warning(f"Column {async_obs} consists entirely of NaN values and will be left unchanged.")

        # Finally, fill any remaining NaN values (including converted empty strings) with the specified fill_value
        log_df = log_df.fillna(fill_value)

        # Use infer_objects to downcast the object dtype arrays appropriately
        log_df = log_df.infer_objects(copy=False)

        logging.info(f"Filled remaining NaN and empty values with {fill_value}.")
        return log_df
  
  
class ScanManager():
    
    """
    Manages the execution of scans. This involves initializing a device_manager if one
    is not. A 'save_devices' config file should be passed to the device_manager to initialize
    the desired saving configuration. 
    """
    
    def __init__(self, experiment_dir=None, device_manager=None, data_interface=None):
        self.device_manager = device_manager or DeviceManager(experiment_dir=experiment_dir)
        self.data_interface = data_interface or DataInterface()
        self.action_manager = ActionManager(experiment_dir=experiment_dir)
        
        # Initialize ScanDataManager with data_interface and device_manager
        self.scan_data_manager = ScanDataManager(self.data_interface, self.device_manager)

        self.data_logger = DataLogger(experiment_dir, self.device_manager)  # Initialize DataLogger
        self.save_data = True

        self.shot_control = GeecsDevice('U_DG645_ShotControl')
        self.results = {}  # Store results for later processing

        self.stop_scanning_thread_event = threading.Event()  # Event to signal the logging thread to stop
        
        # Use the ConsoleLogger class
        self.console_logger = ConsoleLogger(log_file="scan_execution.log", level=logging.INFO, console=True)
        self.console_logger.setup_logging()
        
        self.bin_num = 0  # Initialize bin as 0
<<<<<<< HEAD
        self.scanning_thread = None
=======
        self.acquisition_time = 0

        self.scanning_thread = None  # NEW: Separate thread for scanning

        self.tdms_writer = None
>>>>>>> 05c1ed05
        self.initial_state = None
        self.scan_steps = []  # To store the precomputed scan steps

    def reinitialize(self, config_path=None, config_dictionary=None):
        self.initial_state = None
        self.device_manager.reinitialize(config_path=config_path, config_dictionary=config_dictionary)
        self.data_logger.reinitialize_sound_player()
        self.console_logger.stop_logging()
        self.console_logger.setup_logging()

    def _set_trigger(self, state: str, amplitude: float):
        """Helper method to turn the trigger on or off and set amplitude."""
        valid_states = {
            'on': 'External rising edges',
            'off': 'Single shot external rising edges'
        }
        if state in valid_states:
            self.shot_control.set('Trigger.Source', valid_states[state])
            self.shot_control.set('Amplitude.Ch AB', amplitude)
            logging.info(f"Trigger turned {state} with amplitude {amplitude}.")
        else:
            logging.error(f"Invalid trigger state: {state}")

    def trigger_off(self):
        """Turns off the trigger and sets the amplitude to 0.5."""
        self._set_trigger('off', 0.5)

    def trigger_on(self):
        """Turns on the trigger and sets the amplitude to 4.0."""
        self._set_trigger('on', 4.0)

    def is_scanning_active(self):
        return self.scanning_thread and self.scanning_thread.is_alive()

    def start_scan_thread(self, scan_config=None):
        if self.is_scanning_active():
            logging.warning("scanning is already active, cannot start a new scan session.")
            return

        # Ensure the stop event is cleared before starting a new session
        self.stop_scanning_thread_event.clear()

        # Start a new thread for logging
        logging.info(f'scan config is this: {scan_config}')
        self.scanning_thread = threading.Thread(target=self.start_scan, args=(scan_config,))
        self.scanning_thread.start()
        logging.info("Scan thread started.")

    def stop_scanning_thread(self):
        if not self.is_scanning_active():
            logging.warning("No active scanning thread to stop.")
            return

        # Stop the scan and wait for the thread to finish
        logging.info("Stopping the scanning thread...")

        # Set the event to signal the logging loop to stop
        logging.info("Stopping the scanning thread...")
        self.stop_scanning_thread_event.set()

        self.scanning_thread.join()  # Wait for the thread to finish
        self.scanning_thread = None  # Clean up the thread
        logging.info("scanning thread stopped and disposed.")

    def start_scan(self, scan_config):
        """
        Start a scan while dynamically performing actions 
        or handling 'noscan' (or 'statistics') scans during the acquisition process.
        
        Args:
            scan_config (list of dicts, optional): List of scan configurations for dynamic actions.
                                                   Supports 'noscan' (or 'statistics') for no-action scans.
        """

        log_df = pd.DataFrame()  # Initialize in case of early exit

        try:
            # Pre-logging setup: Trigger devices off, initialize data paths, etc.
            logging.info(f'scan config getting sent to pre logging is this: {scan_config}')
            self.pre_logging_setup(scan_config)

            # Estimate acquisition time if necessary
            if scan_config:
                self.estimate_acquisition_time(scan_config)
                logging.info(f"Estimated acquisition time based on scan config: {self.acquisition_time} seconds.")

            # Start data logging
            if self.save_data:
                logging.info('add data saving here')
                self.results = self.data_logger.start_logging()
            else:
                logging.info('not doing any data saving')

<<<<<<< HEAD
            # Start the acquisition loop
            self.scan_execution_loop(acquisition_time)
=======
            # start the acquisition loop
            self.scan_execution_loop()
>>>>>>> 05c1ed05

        except Exception as e:
            logging.error(f"Error during scanning: {e}")

        logging.info("Stopping scanning.")
        time.sleep(1)
        log_df = self.stop_scan()

        return log_df  # Return the DataFrame with the logged data

    def stop_scan(self):
        """
        Stop both event-driven and asynchronous logging, and reset necessary states for reuse.
        """
        log_df = pd.DataFrame()

        if self.save_data:
            # Step 1: Stop data logging and handle device saving states
            self._stop_saving_devices()

        # Step 5: Restore the initial state of devices
        if self.initial_state is not None:
            self.restore_initial_state(self.initial_state)
    
        # Step 4: Turn the trigger back on
        self._set_trigger('on', 0.5)


        if self.save_data:
            # Step 6: Process results, save to disk, and log data
            log_df = self.scan_data_manager._process_results(self.results)

            # Step 7: Process and rename data files
            self.data_interface.process_and_rename()

        # Step 8: Stop the console logging
        self.console_logger.stop_logging()

        # Step 9: Move log file if data was saved (use paths from ScanDataManager)
        if self.save_data:
            # Access the path from ScanDataManager
            log_folder_path = Path(self.scan_data_manager.data_txt_path).parent
            self.console_logger.move_log_file(log_folder_path)

        return log_df
    
    def _stop_saving_devices(self):
        """
        Stop the data logger, close threads, and update saving paths for non-scalar devices.
        """
        # Stop data logging
        self.data_logger.stop_logging()

        # Handle device saving states
        for device_name in self.device_manager.non_scalar_saving_devices:
            device = self.device_manager.devices.get(device_name)
            if device:
                logging.info(f"Setting save to off for {device_name}")
                device.set('save', 'off', sync=False)
                logging.info(f"Setting save to off for {device_name} complete")
                device.set('localsavingpath', 'c:\\temp', sync=False)
                logging.info(f"Setting save path back to temp for {device_name} complete")
            else:
                logging.warning(f"Device {device_name} not found in DeviceManager.")
                
        time.sleep(2)  # Ensure asynchronous commands have time to finish
        logging.info("scanning has stopped for all devices.")

    def pre_logging_setup(self, scan_config):
        """
        Precompute all scan steps (including composite and normal variables), 
        add scan devices to async_observables, and store the scan steps.
        """

        logging.info("Turning off the trigger.")
        self.trigger_off()

        time.sleep(2)

        if self.save_data:
            self.scan_data_manager.create_and_set_data_paths()
            self.scan_data_manager.write_scan_info_ini(scan_config)

        # Handle scan variables and ensure devices are initialized in DeviceManager
        logging.info(f'scan config in pre logging is this: {scan_config}')
        self.device_manager.handle_scan_variables(scan_config)
        
        time.sleep(1.5)

        device_var = scan_config['device_var']
        if not self.device_manager.is_statistic_noscan(device_var):
            self.initial_state = self.get_initial_state(scan_config)

        # Generate the scan steps
        self.scan_steps = self._generate_scan_steps(scan_config)

        if self.device_manager.scan_setup_action is not None:
            logging.info("Attempting to execute pre-scan actions.")
            logging.info(f"Action list {self.device_manager.scan_setup_action}")

            self.action_manager.add_action({'setup_action': self.device_manager.scan_setup_action})
            self.action_manager.execute_action('setup_action')

        logging.info("Pre-logging setup completed.")

    def _add_scan_devices_to_async_observables(self, scan_config):
        """
        Add devices/variables involved in the scan to async_observables if not already present.
        """

        device_var = scan_config['device_var']
        if self.device_manager.is_composite_variable(device_var):
            component_vars = self.device_manager.get_composite_components(device_var, scan_config['start'])
            for device_var in component_vars:
                if device_var not in self.device_manager.async_observables:
                    self.device_manager.async_observables.append(device_var)
        else:
            if device_var not in self.device_manager.async_observables:
                self.device_manager.async_observables.append(device_var)

        logging.info(f"Updated async_observables: {self.device_manager.async_observables}")

    def _generate_scan_steps(self, scan_config):
        """
        Generate a full list of scan steps ahead of time.
        This method handles both normal and composite variables.
        """
        self.bin_num = 0
        steps = []
        
        device_var = scan_config['device_var']

        if self.device_manager.is_statistic_noscan(device_var):
            steps.append({
                'variables': device_var,
                'wait_time': scan_config.get('wait_time', 1),
                'is_composite': False
            })
        elif self.device_manager.is_composite_variable(device_var):
            current_value = scan_config['start']
            while current_value <= scan_config['end']:
                component_vars = self.device_manager.get_composite_components(device_var, current_value)
                steps.append({
                    'variables': component_vars,
                    'wait_time': scan_config.get('wait_time', 1),
                    'is_composite': True
                })
                current_value += scan_config['step']
        else:
            current_value = scan_config['start']
            while current_value <= scan_config['end']:
                steps.append({
                    'variables': {device_var: current_value},
                    'wait_time': scan_config.get('wait_time', 1),
                    'is_composite': False
                })
                current_value += scan_config['step']

        relative_flag = False
        # Check if it's a composite variable and if it has a relative flag in the YAML
        if self.device_manager.is_composite_variable(device_var):
            composite_variable_info = self.device_manager.composite_variables.get(device_var, {})
            relative_flag = composite_variable_info.get('relative', False)
            # self._apply_relative_adjustment(steps)
        
        # set relative flag for normal variables
        elif scan_config.get('relative', False):
            relative_flag = True
            
        if relative_flag and not self.device_manager.is_statistic_noscan(device_var):
            self._apply_relative_adjustment(steps)
                
        return steps

    def _apply_relative_adjustment(self, scan_steps):
        """
        Adjusts the scan steps based on the initial state of the devices if relative scanning is enabled.
        """
        for step in scan_steps:
            for device_var, value in step['variables'].items():
                # Add the initial state value to the step value for each device
                if device_var in self.initial_state:
                    initial_value = self.initial_state[device_var]['value']
                    step['variables'][device_var] += initial_value
                else:
                    logging.warning(f"Initial state for {device_var} not found, skipping relative adjustment.")
    
    def scan_execution_loop(self):
        """
        Executes the scan loop over precomputed scan steps, stopping if the stop event is triggered.
        """
        log_df = pd.DataFrame()  # Initialize in case of early exit

        while self.scan_steps:
            # Check if the stop event is set, and exit if so
            if self.stop_scanning_thread_event.is_set():
                logging.info("Scanning has been stopped externally.")
                break
                
            scan_step = self.scan_steps.pop(0)
            self._execute_step(scan_step['variables'], scan_step['wait_time'], scan_step['is_composite'])
        


        logging.info("Stopping logging.")

        return log_df

    def _execute_step(self, component_vars, wait_time, is_composite):

        """
        Executes a single step of the scan, handling both composite and normal variables.
        Ensures the trigger is turned off before all moves and turned back on after.
        """

        logging.info("Pausing logging. Turning trigger off before moving devices.")
        self.data_logger.bin_num += 1
        self.trigger_off()

        logging.info(f"shot control state: {self.shot_control.state}")
        if not self.device_manager.is_statistic_noscan(component_vars):
            for device_var, current_value in component_vars.items():
                device_name, var_name = device_var.split(':', 1)
                device = self.device_manager.devices.get(device_name)

                if device:
                    device.set(var_name, current_value)
                    logging.info(f"Set {var_name} to {current_value} for {device_name}")

        logging.info("Resuming logging. Turning trigger on after all devices have been moved.")
        self.trigger_on()
        logging.info(f"shot control state: {self.shot_control.state}")

        current_time = 0
        interval_time = 0.1
        while current_time < wait_time:
            if self.stop_scanning_thread_event.is_set():
                logging.info("Scanning has been stopped externally.")
                break

            time.sleep(interval_time)
            current_time += interval_time

        self.trigger_off()
        logging.info(f"shot control state: {self.shot_control.state}")

    def estimate_acquisition_time(self, scan_config):
        """
        Estimate the total acquisition time based on the scan configuration.
        """
        total_time = 0

        if self.device_manager.is_statistic_noscan(scan_config['device_var']):
            total_time += scan_config.get('wait_time', 1) - 0.5  # Default to 1 seconds if not provided
        else:
            start = scan_config['start']
            end = scan_config['end']
            step = scan_config['step']
            wait_time = scan_config.get('wait_time', 1)# - 0.5  # Default wait time between steps is 1 second

            # Calculate the number of steps and the total time for this device
            steps = ((end - start) / step) + 1
            total_time += steps * wait_time

        logging.info(f'Estimated scan time: {total_time}')

        self.acquisition_time = total_time

    def estimate_current_completion(self):
        if self.acquisition_time == 0:
            return 0
        completion = self.data_logger.get_current_shot()/self.acquisition_time
        return 1 if completion > 1 else completion

    def get_initial_state(self, scan_config):
        """
        Initialize the state of each scan based on the current values from the subscribers.
        Handles both normal and composite variables.
        Returns a dictionary where each `device_var` is mapped to its current value.
        """
        scan_variables = []

        if scan_config:
            device_var = scan_config['device_var']

            # Handle composite variables by retrieving each component's state
            if self.device_manager.is_composite_variable(device_var):
                component_vars = self.device_manager.get_composite_components(device_var, scan_config['start'])
                scan_variables.extend(component_vars.keys())
            else:
                scan_variables.append(device_var)

        logging.info(f"Scan variables for initial state: {scan_variables}")
        # Use the existing method to get the current state of all variables
        initial_state = self.device_manager.get_values(scan_variables)

        logging.info(f"Initial scan variable state: {initial_state}")
        return initial_state
   
    def restore_initial_state(self, initial_state):
        """
        Restore devices to their initial states using the provided initial_state dictionary.
        """
        for device_var, value_dict in initial_state.items():
            device_name, var_name = device_var.split(':')
            device = self.device_manager.devices.get(device_name)

            if device:
                initial_value = value_dict['value']
                device.set(var_name, initial_value)
                logging.info(f"Restored {device_name}:{var_name} to initial value {initial_value}")
            else:
                logging.warning(f"Device {device_name} not found when trying to restore state.")

        logging.info("All devices restored to their initial states.")
        <|MERGE_RESOLUTION|>--- conflicted
+++ resolved
@@ -239,15 +239,13 @@
         self.console_logger.setup_logging()
         
         self.bin_num = 0  # Initialize bin as 0
-<<<<<<< HEAD
-        self.scanning_thread = None
-=======
+
         self.acquisition_time = 0
 
         self.scanning_thread = None  # NEW: Separate thread for scanning
 
         self.tdms_writer = None
->>>>>>> 05c1ed05
+
         self.initial_state = None
         self.scan_steps = []  # To store the precomputed scan steps
 
@@ -341,13 +339,9 @@
             else:
                 logging.info('not doing any data saving')
 
-<<<<<<< HEAD
-            # Start the acquisition loop
-            self.scan_execution_loop(acquisition_time)
-=======
+
             # start the acquisition loop
             self.scan_execution_loop()
->>>>>>> 05c1ed05
 
         except Exception as e:
             logging.error(f"Error during scanning: {e}")
