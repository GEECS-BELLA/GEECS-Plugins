import time
import threading
import logging
import pandas as pd
from pathlib import Path

import numpy as np

from .data_acquisition import DeviceManager, ActionManager, DataInterface, DataLogger

from .utils import ConsoleLogger

from geecs_python_api.controls.interface import load_config
from geecs_python_api.controls.interface import GeecsDatabase
from geecs_python_api.controls.devices.geecs_device import GeecsDevice

from nptdms import TdmsWriter, ChannelObject

import importlib

config = load_config()

if config and 'Experiment' in config and 'expt' in config['Experiment']:
    default_experiment = config['Experiment']['expt']
    print(f"default experiment is: {default_experiment}")
else:
    print(
        "Configuration file not found or default experiment not defined. While use Undulator as experiment. Could be a problem for you.")
    default_experiment = 'Undulator'

GeecsDevice.exp_info = GeecsDatabase.collect_exp_info(default_experiment)
device_dict = GeecsDevice.exp_info['devices']


<<<<<<< HEAD
=======
ANALYSIS_CLASS_MAPPING = {
    'MagSpecStitcherAnalysis': 'geecs_python_api.controls.data_acquisition.scan_analysis.MagSpecStitcherAnalysis',
    'SomeOtherAnalysis': 'geecs_python_api.controls.data_acquisition.scan_analysis.SomeOtherAnalysis'
}

class ScanDataManager:
    """
    Manages data preparation, organization and saving during and after a scan.

    This class is responsible for setting up data paths, initializing writers for different formats
    (e.g., TDMS, HDF5), and handling the saving and processing of scan data. It works alongside
    DeviceManager and DataInterface to ensure all relevant data is logged and stored appropriately.
    This class is designed to be used primarily (or even exclusively) with the ScanMananger
    """
    
    def __init__(self, data_interface, device_manager):
        """
        Initialize the ScanDataManager with references to the DataInterface and DeviceManager.

        Args:
            data_interface (DataInterface): Interface for handling data paths and file operations.
            device_manager (DeviceManager): Manages the devices involved in the scan.
        """
        self.data_interface = data_interface
        self.device_manager = device_manager  # Explicitly pass device_manager
        self.tdms_writer = None
        self.tdms_index_writer = None
        self.data_txt_path = None
        self.data_h5_path = None
        self.sFile_txt_path = None

    def create_and_set_data_paths(self):
        """
        Create data paths for devices that need non-scalar saving, and initialize the TDMS writers.
        
        This method sets up the necessary directories and paths for saving device data, 
        then initializes the TDMS writers for logging scalar and non-scalar data.
        """
        
        self.data_interface.next_scan_folder = self.data_interface.get_next_scan_folder()

        for device_name in self.device_manager.non_scalar_saving_devices:
            data_path_client_side, data_path_local_side = self.data_interface.build_device_save_paths(device_name)
            self.data_interface.create_device_save_dir(data_path_local_side)

            device = self.device_manager.devices.get(device_name)
            if device:
                save_path = str(data_path_client_side).replace('/', "\\")
                logging.info(f"Setting save data path for {device_name} to {save_path}")
                device.set("localsavingpath", save_path, sync=False)
                time.sleep(.1)
                device.set('save', 'on', sync=False)
            else:
                logging.warning(f"Device {device_name} not found in DeviceManager.")

        analysis_save_path = self.data_interface.build_analysis_save_path()
        self.data_interface.create_device_save_dir(analysis_save_path)

        tdms_output_path, tdms_index_output_path, self.data_txt_path, self.data_h5_path, self.sFile_txt_path = self.data_interface.build_scalar_data_save_paths()
        self.initialize_tdms_writers(tdms_output_path, tdms_index_output_path)
        
        time.sleep(1)

    def initialize_tdms_writers(self, tdms_output_path, tdms_index_output_path):
        """
        Initialize the TDMS writers for scalar data and index data.

        Args:
            tdms_output_path (str): Path to the TDMS file for saving scalar data.
            tdms_index_output_path (str): Path to the TDMS index file.
        """
        self.tdms_writer = TdmsWriter(tdms_output_path)
        self.tdms_index_writer = TdmsWriter(tdms_index_output_path)
        logging.info(f"TDMS writers initialized with paths: {tdms_output_path}, {tdms_index_output_path}")
    
    def write_scan_info_ini(self, scan_config):
        """
        Write the scan configuration to an .ini file.

        Args:
            scan_config (dict): Configuration dictionary containing details about the scan, 
                                such as device variable, start, end, and step values.
        """
        # Check if scan_config is a dictionary
        if not isinstance(scan_config, dict):
            logging.error(f"scan_config is not a dictionary: {type(scan_config)}")
            return

        # Define the file name, replacing 'XXX' with the scan number
        scan_folder = self.data_interface.next_scan_folder
        scan_number = int(scan_folder[-3:])
        filename = f"ScanInfo{scan_folder}.ini"

        scan_var = scan_config.get('device_var', '')
        additional_description = scan_config.get('additional_description', '')

        scan_info = f'{self.device_manager.scan_base_description}. scanning {scan_var}. {additional_description}'

        # Add the Scan Info section
        config_file_contents = [
            "[Scan Info]\n",
            f"Scan No = \"{scan_number}\"\n",
            f"ScanStartInfo = \"{scan_info}\"\n",
            f"Scan Parameter = \"{scan_var}\"\n",
            f"Start = \"{scan_config.get('start', 0)}\"\n",
            f"End = \"{scan_config.get('end', 0)}\"\n",
            f"Step size = \"{scan_config.get('step', 1)}\"\n",
            f"Shots per step = \"{scan_config.get('wait_time', 1)}\"\n",
            f"ScanEndInfo = \"\""
        ]

        # Create the full path for the file
        full_path = Path(self.data_txt_path.parent) / filename
        full_path.parent.mkdir(parents=True, exist_ok=True)

        logging.info(f"Attempting to write to {full_path}")

        # Write to the .ini file
        with full_path.open('w') as configfile:
            for line in config_file_contents:
                configfile.write(line)

        logging.info(f"Scan info written to {full_path}")    
    
    def save_to_txt_and_h5(self, df):
        """
        Save the scan data to both .txt (TSV format). H5 support not yet included.

        Args:
            df (pandas.DataFrame): DataFrame containing the scan data to be saved.
        """

        # Save as .txt file (TSV format)
        df.to_csv(self.data_txt_path, sep='\t', index=False)
        df.to_csv(self.sFile_txt_path, sep='\t', index=False)
        logging.info(f"Data saved to {self.data_txt_path}")

    def dataframe_to_tdms(self, df, is_index=False):
        """
        Save the data from a DataFrame to a TDMS file.

        Args:
            df (pandas.DataFrame): DataFrame containing the data to be saved.
            is_index (bool): If True, saves to a TDMS index file; otherwise, saves the actual data.
        """

        tdms_writer = self.tdms_index_writer if is_index else self.tdms_writer
        with tdms_writer:
            for column in df.columns:
                group_name, channel_name = (column.split(':', 1) if ':' in column else (column, column))
                data = [] if is_index else df[column].values
                ch_object = ChannelObject(group_name, channel_name, data)
                tdms_writer.write_segment([ch_object])
        logging.info(f"TDMS {'index' if is_index else 'data'} file written successfully.")
        
    def convert_to_dataframe(self, log_entries):
        """
        Convert the log entries into a pandas DataFrame. Log enetries generated by the 
        data_logger are arranged in a different format than deisred. This method coerces
        the data in a more standard dataframe/tsv format with each variable as a header
        for a column.

        Args:
            log_entries (dict): Dictionary containing log entries, where keys are timestamps and values are data.
        
        Returns:
            pandas.DataFrame: DataFrame containing the logged data sorted by elapsed time.
        """
        
        log_df = pd.DataFrame.from_dict(log_entries, orient='index')
        log_df = log_df.sort_values(by='Elapsed Time').reset_index(drop=True)

        async_observables = self.device_manager.async_observables
        log_df = self.fill_async_nans(log_df, async_observables)

        # Modify the headers
        new_headers = self.modify_headers(log_df.columns)
        log_df.columns = new_headers
        
        log_df['Shotnumber'] = log_df.index + 1
        
        return log_df

    def modify_headers(self, headers):
        """
        Modify the headers of a DataFrame by appending aliases or adjusting format.

        This method processes the column headers of a DataFrame. If a header contains
        a colon (e.g., 'device_name:variable'), it splits the header and checks if 
        the variable has an alias in the device dictionary. The alias is then appended 
        to the new header format.
        
        This works mostly as a little helper function to reformat header names exactly
        as they are written when using a Master Control scan

        Args:
            headers (list): List of column headers from the DataFrame.

        Returns:
            list: A list of modified headers with aliases or adjusted formats.
        """
        
        new_headers = []
        for header in headers:
            if ':' in header:
                device_name, variable = header.split(':')
                new_header = f"{device_name} {variable}"
                # Check if alias exists
                alias = device_dict.get(device_name, {}).get(variable, {}).get('alias')
                if alias:
                    new_header = f"{new_header} Alias:{alias}"
            else:
                new_header = header  # Keep the header as is if no colon
            new_headers.append(new_header)
        return new_headers

    def _process_results(self, results):
        
        """
        Process and save scan results to multiple formats.

        This method converts the results of a scan into a DataFrame, saves the data 
        to both text and HDF5 formats, and writes the data to TDMS files. It also handles 
        writing a TDMS index file.

        Args:
            results (dict): Dictionary containing scan results with timestamps and data.

        Returns:
            pandas.DataFrame: A DataFrame containing the processed scan data.
            If no data is collected, returns an empty DataFrame.
        """
        
        if results:
            log_df = self.convert_to_dataframe(results)
            logging.info("Data logging complete. Returning DataFrame.")

            # Save results to .txt and .h5
            self.save_to_txt_and_h5(log_df)

            # Write TDMS files (data and index)
            self.dataframe_to_tdms(log_df)
            self.dataframe_to_tdms(log_df, is_index=True)

            return log_df
        else:
            logging.warning("No data was collected during the logging period.")
            return pd.DataFrame()
            
    def fill_async_nans(self, log_df, async_observables, fill_value=0):
        """
        Fill NaN values and empty strings in asynchronous observable columns with the most recent non-NaN value.
        If a column starts with NaN or empty strings, it will backfill with the first non-NaN value.
        After forward and backward filling, remaining NaN or empty entries are filled with `fill_value`. The
        back/front filling is meant to 

        Args:
            log_df (pd.DataFrame): The DataFrame containing the logged data.
            async_observables (list): A list of asynchronous observables (columns) to process.
            fill_value (int, float): Value to fill remaining NaN and empty entries (default is 0).
        
        Returns:
            pandas.DataFrame: DataFrame with NaN values filled.
        """
        
        # Convert empty strings ('') to NaN
        log_df.replace('', pd.NA, inplace=True)

        for async_obs in async_observables:
            if async_obs in log_df.columns:
                # Only process if the entire column is not NaN
                if not log_df[async_obs].isna().all():
                    # First, apply forward fill (ffill) to propagate the last known value
                    log_df[async_obs] = log_df[async_obs].ffill()

                    # Then, apply backward fill (bfill) to fill leading NaNs with the first non-NaN value
                    log_df[async_obs] = log_df[async_obs].bfill()
                else:
                    logging.warning(f"Column {async_obs} consists entirely of NaN values and will be left unchanged.")

        # Finally, fill any remaining NaN values (including converted empty strings) with the specified fill_value
        log_df = log_df.fillna(fill_value)

        # Use infer_objects to downcast the object dtype arrays appropriately
        log_df = log_df.infer_objects(copy=False)

        logging.info(f"Filled remaining NaN and empty values with {fill_value}.")
        return log_df
  
  
>>>>>>> adc4b4a1
class ScanManager():
    
    """
    Manages the execution of scans, including configuration, device control, 
    and data logging. This class handles the interaction between devices, 
    data acquisition, and scanning logic. A 'save_devices' config file should be passed 
    to the device_manager to initialize the desired saving configuration. 
    """
    
<<<<<<< HEAD
    def __init__(self, experiment_dir=None, shot_control_device=""):
        self.device_manager = DeviceManager(experiment_dir=experiment_dir)
        self.data_interface = DataInterface()
=======
    def __init__(self, experiment_dir=None, device_manager=None, data_interface=None):
        
        """
        Initialize the ScanManager and its components.

        Args:
            experiment_dir (str, optional): Directory where experiment data is stored.
            device_manager (DeviceManager, optional): DeviceManager instance for managing devices.
            data_interface (DataInterface, optional): Interface for managing data paths and file handling.
        """
        self.device_manager = device_manager or DeviceManager(experiment_dir=experiment_dir)
        self.data_interface = data_interface or DataInterface()
>>>>>>> adc4b4a1
        self.action_manager = ActionManager(experiment_dir=experiment_dir)
        
        # Initialize ScanDataManager with data_interface and device_manager
        self.scan_data_manager = ScanDataManager(self.data_interface, self.device_manager)

        self.data_logger = DataLogger(experiment_dir, self.device_manager)  # Initialize DataLogger
        self.save_data = True

        self.shot_control = GeecsDevice(shot_control_device)
        self.results = {}  # Store results for later processing

        self.stop_scanning_thread_event = threading.Event()  # Event to signal the logging thread to stop
        
        # Use the ConsoleLogger class
        self.console_logger = ConsoleLogger(log_file="scan_execution.log", level=logging.INFO, console=True)
        self.console_logger.setup_logging()
        
        self.virtual_variable_list = []
        self.virtual_variable_name = None

        self.acquisition_time = 0

        self.scanning_thread = None  # NEW: Separate thread for scanning

        self.initial_state = None
        self.scan_steps = []  # To store the precomputed scan steps

    def get_database_dict(self):
        """TODO This should probably be a class variable"""
        return device_dict

    def reinitialize(self, config_path=None, config_dictionary=None):
        """
        Reinitialize the ScanManager with new configurations and reset the logging system.

        Args:
            config_path (str, optional): Path to the configuration file.
            config_dictionary (dict, optional): Dictionary containing configuration settings.
        """
        
        self.initial_state = None
        self.device_manager.reinitialize(config_path=config_path, config_dictionary=config_dictionary)
        self.data_logger.reinitialize_sound_player()
        self.console_logger.stop_logging()
        self.console_logger.setup_logging()

    def _set_trigger(self, state: str, amplitude: float):
        """
        Set the trigger state and amplitude.

        Args:
            state (str): Either 'on' or 'off' to control the trigger.
            amplitude (float): The amplitude value to set for the trigger.
        """
        
        valid_states = {
            'on': 'External rising edges',
            'off': 'Single shot external rising edges'
        }
        if state in valid_states:
            self.shot_control.set('Trigger.Source', valid_states[state])
            self.shot_control.set('Amplitude.Ch AB', amplitude)
            logging.info(f"Trigger turned {state} with amplitude {amplitude}.")
        else:
            logging.error(f"Invalid trigger state: {state}")

    def trigger_off(self):
        """Turns off the trigger and sets the amplitude to 0.5."""
        self._set_trigger('off', 0.5)

    def trigger_on(self):
        """Turns on the trigger and sets the amplitude to 4.0."""
        self._set_trigger('on', 4.0)

    def is_scanning_active(self):
        """
        Check if a scan is currently active.

        Returns:
            bool: True if scanning is active, False otherwise.
        """
        
        return self.scanning_thread and self.scanning_thread.is_alive()

    def start_scan_thread(self, scan_config=None):
        """
        Start a new scan in a separate thread. Having it in a separate thread allows it to be interupted
        externally using the stop_scan_thread method

        Args:
            scan_config (dict, optional): Configuration settings for the scan, including variables, start, end, step, and wait times.
        """
        if self.is_scanning_active():
            logging.warning("scanning is already active, cannot start a new scan session.")
            return

        # Ensure the stop event is cleared before starting a new session
        self.stop_scanning_thread_event.clear()

        # Start a new thread for logging
        logging.info(f'scan config is this: {scan_config}')
        self.scanning_thread = threading.Thread(target=self.start_scan, args=(scan_config,))
        self.scanning_thread.start()
        logging.info("Scan thread started.")

    def stop_scanning_thread(self):
        """
        Stop the currently running scanning thread and clean up resources.
        """
        
        if not self.is_scanning_active():
            logging.warning("No active scanning thread to stop.")
            return

        # Stop the scan and wait for the thread to finish
        logging.info("Stopping the scanning thread...")

        # Set the event to signal the logging loop to stop
        logging.info("Stopping the scanning thread...")
        self.stop_scanning_thread_event.set()

        self.scanning_thread.join()  # Wait for the thread to finish
        self.scanning_thread = None  # Clean up the thread
        logging.info("scanning thread stopped and disposed.")

    def start_scan(self, scan_config):
        
        """
        Start a scan while dynamically performing actions 
        or handling 'noscan' (or 'statistics') scans during the acquisition process.
        
        Args:
            scan_config (dict): Configuration for the scan, including device variables, start, end, step, and wait times.
        
        Returns:
            pandas.DataFrame: A DataFrame containing the results of the scan.
        """

        log_df = pd.DataFrame()  # Initialize in case of early exit

        try:
            # Pre-logging setup: Trigger devices off, initialize data paths, etc.
            logging.info(f'scan config getting sent to pre logging is this: {scan_config}')
            self.pre_logging_setup(scan_config)

            # Estimate acquisition time if necessary
            if scan_config:
                self.estimate_acquisition_time(scan_config)
                logging.info(f"Estimated acquisition time based on scan config: {self.acquisition_time} seconds.")

            # Start data logging
            if self.save_data:
                logging.info('add data saving here')
                self.results = self.data_logger.start_logging()
            else:
                logging.info('not doing any data saving')


            # start the acquisition loop
            self.scan_execution_loop()

        except Exception as e:
            logging.error(f"Error during scanning: {e}")

        logging.info("Stopping scanning.")
        time.sleep(1)
        log_df = self.stop_scan()

        return log_df  # Return the DataFrame with the logged data

    def stop_scan(self):
        """
        Stop the scan, save data, and restore the initial device states.

        Returns:
            pandas.DataFrame: DataFrame containing the saved scan data.
        """
        
        log_df = pd.DataFrame()

        if self.save_data:
            # Step 1: Stop data logging and handle device saving states
            self._stop_saving_devices()

        # Step 5: Restore the initial state of devices
        if self.initial_state is not None:
            self.restore_initial_state(self.initial_state)
    
        # Step 4: Turn the trigger back on
        self._set_trigger('on', 0.5)
        
        if self.device_manager.scan_closeout_action is not None:
            logging.info("Attempting to execute closeout actions.")
            logging.info(f"Action list {self.device_manager.scan_closeout_action}")

            self.action_manager.add_action({'closeout_action': self.device_manager.scan_closeout_action})
            self.action_manager.execute_action('closeout_action')

        if self.save_data:
            # Step 6: Process results, save to disk, and log data
            log_df = self.scan_data_manager._process_results(self.results)

            # Step 7: Process and rename data files
            self.data_interface.process_and_rename()

        # Perform post-scan analysis
        self.run_post_analysis()

        # Step 8: Stop the console logging
        self.console_logger.stop_logging()

        # Step 9: Move log file if data was saved (use paths from ScanDataManager)
        if self.save_data:
            # Access the path from ScanDataManager
            log_folder_path = Path(self.scan_data_manager.data_txt_path).parent
            self.console_logger.move_log_file(log_folder_path)
            
        return log_df
    
    def _stop_saving_devices(self):
        """
        Stop the data logger and update the save paths for non-scalar devices.
        NOTE: this method should probably parsed with the device commands migrated elsewhere, 
        maybe ScanDataManager or DeviceManager
        """
        
        # Stop data logging
        self.data_logger.stop_logging()

        # Handle device saving states
        for device_name in self.device_manager.non_scalar_saving_devices:
            device = self.device_manager.devices.get(device_name)
            if device:
                logging.info(f"Setting save to off for {device_name}")
                device.set('save', 'off', sync=False)
                logging.info(f"Setting save to off for {device_name} complete")
                device.set('localsavingpath', 'c:\\temp', sync=False)
                logging.info(f"Setting save path back to temp for {device_name} complete")
            else:
                logging.warning(f"Device {device_name} not found in DeviceManager.")
                
        time.sleep(2)  # Ensure asynchronous commands have time to finish
        logging.info("scanning has stopped for all devices.")

    def pre_logging_setup(self, scan_config):
        """
        Precompute all scan steps (including composite and normal variables), 
        add scan devices to async_observables, and store the scan steps.
        Execute pre scan setup actions passed through 
   
        Args:
            scan_config (dict): Configuration for the scan, including device variables and steps.
        """

        logging.info("Turning off the trigger.")
        self.trigger_off()

        time.sleep(2)

        if self.save_data:
            self.scan_data_manager.create_and_set_data_paths()
            self.scan_data_manager.write_scan_info_ini(scan_config)

        # Handle scan variables and ensure devices are initialized in DeviceManager
        logging.info(f'scan config in pre logging is this: {scan_config}')
        self.device_manager.handle_scan_variables(scan_config)
        
        time.sleep(1.5)

        device_var = scan_config['device_var']
        if not self.device_manager.is_statistic_noscan(device_var):
            self.initial_state = self.get_initial_state(scan_config)

        # Generate the scan steps
        self.scan_steps = self._generate_scan_steps(scan_config)

        if self.device_manager.scan_setup_action is not None:
            logging.info("Attempting to execute pre-scan actions.")
            logging.info(f"Action list {self.device_manager.scan_setup_action}")

            self.action_manager.add_action({'setup_action': self.device_manager.scan_setup_action})
            self.action_manager.execute_action('setup_action')

        logging.info("Pre-logging setup completed.")

    def _add_scan_devices_to_async_observables(self, scan_config):
        """
        Add the devices and variables involved in the scan to async_observables. This ensures their values
        are logged in the scan files

        Args:
            scan_config (dict): The scan configuration that includes the devices and variables.
        """

        device_var = scan_config['device_var']
        if self.device_manager.is_composite_variable(device_var):
            component_vars = self.device_manager.get_composite_components(device_var, scan_config['start'])
            for device_var in component_vars:
                if device_var not in self.device_manager.async_observables:
                    self.device_manager.async_observables.append(device_var)
        else:
            if device_var not in self.device_manager.async_observables:
                self.device_manager.async_observables.append(device_var)

        logging.info(f"Updated async_observables: {self.device_manager.async_observables}")

    def _generate_scan_steps(self, scan_config):
        """
        Generate the scan steps ahead of time, handling both normal and composite variables.

        Args:
            scan_config (dict): Configuration for the scan, including variables, start, end, step, and wait times.

        Returns:
            list: A list of scan steps, each containing the variables and their corresponding values.
        """
        
        self.data_logger.bin_num = 0
        steps = []
        
        device_var = scan_config['device_var']

        if self.device_manager.is_statistic_noscan(device_var):
            steps.append({
                'variables': device_var,
                'wait_time': scan_config.get('wait_time', 1),
                'is_composite': False
            })
        elif self.device_manager.is_composite_variable(device_var):
            self.data_logger.virtual_variable_name = device_var
            current_value = scan_config['start']
            while current_value <= scan_config['end']:
                component_vars = self.device_manager.get_composite_components(device_var, current_value)
                steps.append({
                    'variables': component_vars,
                    'wait_time': scan_config.get('wait_time', 1),
                    'is_composite': True
                })
                self.virtual_variable_list.append(current_value)
                current_value += scan_config['step']
                
        else:
            current_value = scan_config['start']
            while current_value <= scan_config['end']:
                steps.append({
                    'variables': {device_var: current_value},
                    'wait_time': scan_config.get('wait_time', 1),
                    'is_composite': False
                })
                current_value += scan_config['step']

        relative_flag = False
        # Check if it's a composite variable and if it has a relative flag in the YAML
        if self.device_manager.is_composite_variable(device_var):
            composite_variable_info = self.device_manager.composite_variables.get(device_var, {})
            relative_flag = composite_variable_info.get('relative', False)
            # self._apply_relative_adjustment(steps)
        
        # set relative flag for normal variables
        elif scan_config.get('relative', False):
            relative_flag = True
            
        if relative_flag and not self.device_manager.is_statistic_noscan(device_var):
            self._apply_relative_adjustment(steps)
                
        return steps

    def _apply_relative_adjustment(self, scan_steps):
       
        """
        Adjust the scan steps based on the initial state of the devices if relative scanning is enabled.
        This enables an easy way to start from a current state scan around it.

        Args:
            scan_steps (list): List of scan steps to be adjusted.
        """
        
        for step in scan_steps:
            for device_var, value in step['variables'].items():
                # Add the initial state value to the step value for each device
                if device_var in self.initial_state:
                    initial_value = self.initial_state[device_var]['value']
                    step['variables'][device_var] += initial_value
                else:
                    logging.warning(f"Initial state for {device_var} not found, skipping relative adjustment.")
    
    def scan_execution_loop(self):
        
        """
        Execute the precomputed scan steps in a loop, stopping if the stop event is triggered.

        Returns:
            pandas.DataFrame: A DataFrame containing the logged data from the scan.
        """
        
        log_df = pd.DataFrame()  # Initialize in case of early exit
        
        counter = 0
        while self.scan_steps:
            # Check if the stop event is set, and exit if so
            if self.stop_scanning_thread_event.is_set():
                logging.info("Scanning has been stopped externally.")
                break
            if self.data_logger.virtual_variable_name is not None:
                self.data_logger.virtual_variable_value = self.virtual_variable_list[counter]
            scan_step = self.scan_steps.pop(0)
            self._execute_step(scan_step['variables'], scan_step['wait_time'], scan_step['is_composite'])
            counter+=1
        
        logging.info("Stopping logging.")

        return log_df
    
    def _execute_step(self, component_vars, wait_time, is_composite, max_retries=3, retry_delay=0.5):
        """
        Execute a single step of the scan, handling both composite and normal variables.

        Args:
            component_vars (dict): Dictionary of variables and their values for the scan step.
            wait_time (float): The time to wait after devices have been changed. This is the acquisition time effectively.
            is_composite (bool): Flag indicating whether the step involves composite variables.
            max_retries (int): Maximum number of retries if setting the value is outside the tolerance.
            retry_delay (float): Delay in seconds between retries.
        """

        logging.info("Pausing logging. Turning trigger off before moving devices.")
        self.data_logger.bin_num += 1
        self.trigger_off()

        logging.info(f"shot control state: {self.shot_control.state}")
    
        if not self.device_manager.is_statistic_noscan(component_vars):
            for device_var, set_val in component_vars.items():
                device_name, var_name = device_var.split(':', 1)
                device = self.device_manager.devices.get(device_name)

                if device:
                    # Retrieve the tolerance for the variable
                    tol = float(GeecsDevice.exp_info['devices'][device_name][var_name]['tolerance'])

                    # Retry logic for setting device value
                    success = False
                    attempt = 0

                    while attempt < max_retries:
                        ret_val = device.set(var_name, set_val)  # Send the command to set the value
                        logging.info(f"Attempt {attempt + 1}: Setting {var_name} to {set_val} on {device_name}, returned {ret_val}")

                        # Check if the return value is within tolerance
                        if ret_val - tol <= set_val <= ret_val + tol:
                            logging.info(f"Success: {var_name} set to {ret_val} (within tolerance {tol}) on {device_name}")
                            success = True
                            break
                        else:
                            logging.warning(f"Attempt {attempt + 1}: {var_name} on {device_name} not within tolerance ({ret_val} != {set_val})")
                            attempt += 1
                            time.sleep(retry_delay)  # Wait before retrying

                    if not success:
                        logging.error(f"Failed to set {var_name} on {device_name} after {max_retries} attempts")
                else:
                    logging.warning(f"Device {device_name} not found in device manager.")

        logging.info("Resuming logging. Turning trigger on after all devices have been moved.")
        self.trigger_on()
        logging.info(f"shot control state: {self.shot_control.state}")

        # Wait for acquisition time (or until scanning is externally stopped)
        current_time = 0
        interval_time = 0.1
        while current_time < wait_time:
            if self.stop_scanning_thread_event.is_set():
                logging.info("Scanning has been stopped externally.")
                break

            time.sleep(interval_time)
            current_time += interval_time

        # Turn trigger off after waiting
        self.trigger_off()
        logging.info(f"shot control state: {self.shot_control.state}")  

    def estimate_acquisition_time(self, scan_config):
        
        """
        Estimate the total acquisition time based on the scan configuration.

        Args:
            scan_config (dict): Configuration for the scan, including start, end, step, and wait times.
        """
        
        total_time = 0

        if self.device_manager.is_statistic_noscan(scan_config['device_var']):
            total_time += scan_config.get('wait_time', 1) - 0.5  # Default to 1 seconds if not provided
        else:
            start = scan_config['start']
            end = scan_config['end']
            step = scan_config['step']
            wait_time = scan_config.get('wait_time', 1)# - 0.5  # Default wait time between steps is 1 second

            # Calculate the number of steps and the total time for this device
            steps = ((end - start) / step) + 1
            total_time += steps * wait_time

        logging.info(f'Estimated scan time: {total_time}')

        self.acquisition_time = total_time

    def estimate_current_completion(self):
        """
        Estimate the current completion percentage of the ongoing scan.

        Returns:
            float: A percentage value (between 0.0 and 1.0) indicating the progress of the scan.
        """
        
        if self.acquisition_time == 0:
            return 0
        completion = self.data_logger.get_current_shot()/self.acquisition_time
        return 1 if completion > 1 else completion

    def get_initial_state(self, scan_config):
        
        """
        Retrieve the initial state of the devices involved in the scan.

        Args:
            scan_config (dict): Configuration for the scan, specifying the devices and variables.

        Returns:
            dict: A dictionary mapping each device variable to its initial state.
        """
        
        scan_variables = []

        if scan_config:
            device_var = scan_config['device_var']

            # Handle composite variables by retrieving each component's state
            if self.device_manager.is_composite_variable(device_var):
                component_vars = self.device_manager.get_composite_components(device_var, scan_config['start'])
                scan_variables.extend(component_vars.keys())
            else:
                scan_variables.append(device_var)

        logging.info(f"Scan variables for initial state: {scan_variables}")
        # Use the existing method to get the current state of all variables
        initial_state = self.device_manager.get_values(scan_variables)

        logging.info(f"Initial scan variable state: {initial_state}")
        return initial_state
   
    def restore_initial_state(self, initial_state):
        
        """
        Restore the devices to their initial states after the scan has completed.
        NOTE: this could be used more generally to restore any kind of state

        Args:
            initial_state (dict): A dictionary containing the initial states of the devices.
        """
        
        for device_var, value_dict in initial_state.items():
            device_name, var_name = device_var.split(':')
            device = self.device_manager.devices.get(device_name)

            if device:
                initial_value = value_dict['value']
                device.set(var_name, initial_value)
                logging.info(f"Restored {device_name}:{var_name} to initial value {initial_value}")
            else:
                logging.warning(f"Device {device_name} not found when trying to restore state.")

        logging.info("All devices restored to their initial states.")
        
    def run_post_analysis(self):
        for device_name, analysis_config in self.device_manager.device_analysis.items():
            post_analysis_class_name = analysis_config.get('post_analysis_class')
            if post_analysis_class_name:
                try:
                    # Dynamically load and run the analysis class
                    module_and_class = ANALYSIS_CLASS_MAPPING.get(post_analysis_class_name)
                    if module_and_class:
                        module_name, class_name = module_and_class.rsplit('.', 1)
                        logging.info(f'module name {module_name}')
                        module = importlib.import_module(module_name)
                        analysis_class = getattr(module, class_name)
                        logging.info(f'analysis_class {analysis_class}')
                        full_scan_path = self.data_interface.build_device_save_paths('device_name')
                        paths = self.data_interface.build_device_save_paths(device_name)
                        full_scan_path = paths[1].parent
                        analysis_instance = analysis_class(scan_directory=full_scan_path,
                                                           # data_subdirectory=device_name)
                                                           device_name=device_name)
                                                           #########
                                                           #########
                                                           # hardcoded above for testing
                                                           #########
                                                           #########
                        logging.info(f"Running post-analysis for {device_name} using {post_analysis_class_name}.")
                        analysis_instance.run_analysis()
                    else:
                        logging.error(f"Post-analysis class '{post_analysis_class_name}' not found in mapping.")
                except Exception as e:
                    logging.error(f"Error during post-analysis for {device_name}: {e}")<|MERGE_RESOLUTION|>--- conflicted
+++ resolved
@@ -31,9 +31,6 @@
 GeecsDevice.exp_info = GeecsDatabase.collect_exp_info(default_experiment)
 device_dict = GeecsDevice.exp_info['devices']
 
-
-<<<<<<< HEAD
-=======
 ANALYSIS_CLASS_MAPPING = {
     'MagSpecStitcherAnalysis': 'geecs_python_api.controls.data_acquisition.scan_analysis.MagSpecStitcherAnalysis',
     'SomeOtherAnalysis': 'geecs_python_api.controls.data_acquisition.scan_analysis.SomeOtherAnalysis'
@@ -324,8 +321,7 @@
         return log_df
   
   
->>>>>>> adc4b4a1
-class ScanManager():
+  class ScanManager():
     
     """
     Manages the execution of scans, including configuration, device control, 
@@ -334,12 +330,7 @@
     to the device_manager to initialize the desired saving configuration. 
     """
     
-<<<<<<< HEAD
-    def __init__(self, experiment_dir=None, shot_control_device=""):
-        self.device_manager = DeviceManager(experiment_dir=experiment_dir)
-        self.data_interface = DataInterface()
-=======
-    def __init__(self, experiment_dir=None, device_manager=None, data_interface=None):
+    def __init__(self, experiment_dir=None, device_manager=None, data_interface=None, shot_control_device=""):
         
         """
         Initialize the ScanManager and its components.
@@ -348,10 +339,10 @@
             experiment_dir (str, optional): Directory where experiment data is stored.
             device_manager (DeviceManager, optional): DeviceManager instance for managing devices.
             data_interface (DataInterface, optional): Interface for managing data paths and file handling.
+            shot_control_device (str, optional): GEECS Device that controls the shot timing
         """
         self.device_manager = device_manager or DeviceManager(experiment_dir=experiment_dir)
         self.data_interface = data_interface or DataInterface()
->>>>>>> adc4b4a1
         self.action_manager = ActionManager(experiment_dir=experiment_dir)
         
         # Initialize ScanDataManager with data_interface and device_manager
