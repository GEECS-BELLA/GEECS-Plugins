import time
import threading
import logging
import pandas as pd
from pathlib import Path

import numpy as np

from .data_acquisition import DeviceManager, ActionManager, DataInterface, DataLogger

from .utils import ConsoleLogger

from geecs_python_api.controls.interface import load_config
from geecs_python_api.controls.interface import GeecsDatabase
from geecs_python_api.controls.devices.geecs_device import GeecsDevice

from nptdms import TdmsWriter, ChannelObject

import importlib

config = load_config()

if config and 'Experiment' in config and 'expt' in config['Experiment']:
    default_experiment = config['Experiment']['expt']
    print(f"default experiment is: {default_experiment}")
else:
    print(
        "Configuration file not found or default experiment not defined. While use Undulator as experiment. Could be a problem for you.")
    default_experiment = 'Undulator'

GeecsDevice.exp_info = GeecsDatabase.collect_exp_info(default_experiment)
device_dict = GeecsDevice.exp_info['devices']

ANALYSIS_CLASS_MAPPING = {
    'MagSpecStitcherAnalysis': 'ScanAnalysis.scan_analysis.analyzers.Undulator.MagSpecStitcherAnalysis',
    'CameraImageAnalysis': 'ScanAnalysis.scan_analysis.analyzers.Undulator.CameraImageAnalysis',
    'VisaEBeamAnalysis': 'ScanAnalysis.scan_analysis.analyzers.Undulator.VisaEBeamAnalysis'
}


class ScanDataManager:
    """
    Manages data preparation, organization and saving during and after a scan.

    This class is responsible for setting up data paths, initializing writers for different formats
    (e.g., TDMS, HDF5), and handling the saving and processing of scan data. It works alongside
    DeviceManager and DataInterface to ensure all relevant data is logged and stored appropriately.
    This class is designed to be used primarily (or even exclusively) with the ScanMananger
    """

    def __init__(self, data_interface, device_manager):
        """
        Initialize the ScanDataManager with references to the DataInterface and DeviceManager.

        Args:
            data_interface (DataInterface): Interface for handling data paths and file operations.
            device_manager (DeviceManager): Manages the devices involved in the scan.
        """
        self.data_interface = data_interface
        self.device_manager = device_manager  # Explicitly pass device_manager
        self.tdms_writer = None
        self.data_txt_path = None
        self.data_h5_path = None
        self.sFile_txt_path = None

    def create_and_set_data_paths(self):
        """
        Create data paths for devices that need non-scalar saving, and initialize the TDMS writers.

        This method sets up the necessary directories and paths for saving device data,
        then initializes the TDMS writers for logging scalar and non-scalar data.
        """

        self.data_interface.next_scan_folder = self.data_interface.get_next_scan_folder()

        for device_name in self.device_manager.non_scalar_saving_devices:
            data_path_client_side, data_path_local_side = self.data_interface.build_device_save_paths(device_name)
            self.data_interface.create_device_save_dir(data_path_local_side)

            device = self.device_manager.devices.get(device_name)
            if device:
                save_path = str(data_path_client_side).replace('/', "\\")
                logging.info(f"Setting save data path for {device_name} to {save_path}")
                device.set("localsavingpath", save_path, sync=False)
                time.sleep(.1)
                device.set('save', 'on', sync=False)
            else:
                logging.warning(f"Device {device_name} not found in DeviceManager.")

        analysis_save_path = self.data_interface.build_analysis_save_path()
        self.data_interface.create_device_save_dir(analysis_save_path)

        tdms_output_path, self.data_txt_path, self.data_h5_path, self.sFile_txt_path = self.data_interface.build_scalar_data_save_paths()
        self.initialize_tdms_writers(str(tdms_output_path))

        time.sleep(1)

    def initialize_tdms_writers(self, tdms_output_path):
        """
        Initialize the TDMS writers for scalar data and index data.

        Args:
            tdms_output_path (str): Path to the TDMS file for saving scalar data.
        """
        self.tdms_writer = TdmsWriter(tdms_output_path, index_file = True)
        logging.info(f"TDMS writer initialized with path: {tdms_output_path}")

    def write_scan_info_ini(self, scan_config):
        """
        Write the scan configuration to an .ini file.

        Args:
            scan_config (dict): Configuration dictionary containing details about the scan,
                                such as device variable, start, end, and step values.
        """
        # Check if scan_config is a dictionary
        if not isinstance(scan_config, dict):
            logging.error(f"scan_config is not a dictionary: {type(scan_config)}")
            return

        # Define the file name, replacing 'XXX' with the scan number
        scan_folder = self.data_interface.next_scan_folder
        scan_number = int(scan_folder[-3:])
        filename = f"ScanInfo{scan_folder}.ini"

        scan_var = scan_config.get('device_var', '')
        additional_description = scan_config.get('additional_description', '')

        scan_info = f'{self.device_manager.scan_base_description}. scanning {scan_var}. {additional_description}'

        # Add the Scan Info section
        config_file_contents = [
            "[Scan Info]\n",
            f"Scan No = \"{scan_number}\"\n",
            f"ScanStartInfo = \"{scan_info}\"\n",
            f"Scan Parameter = \"{scan_var}\"\n",
            f"Start = \"{scan_config.get('start', 0)}\"\n",
            f"End = \"{scan_config.get('end', 0)}\"\n",
            f"Step size = \"{scan_config.get('step', 1)}\"\n",
            f"Shots per step = \"{scan_config.get('wait_time', 1)}\"\n",
            f"ScanEndInfo = \"\""
        ]

        # Create the full path for the file
        full_path = Path(self.data_txt_path.parent) / filename
        full_path.parent.mkdir(parents=True, exist_ok=True)

        logging.info(f"Attempting to write to {full_path}")

        # Write to the .ini file
        with full_path.open('w') as configfile:
            for line in config_file_contents:
                configfile.write(line)

        logging.info(f"Scan info written to {full_path}")

    def save_to_txt_and_h5(self, df):
        """
        Save the scan data to both .txt (TSV format). H5 support not yet included.

        Args:
            df (pandas.DataFrame): DataFrame containing the scan data to be saved.
        """

        # Save as .txt file (TSV format)
        df.to_csv(self.data_txt_path, sep='\t', index=False)
        df.to_csv(self.sFile_txt_path, sep='\t', index=False)
        logging.info(f"Data saved to {self.data_txt_path}")



    def dataframe_to_tdms(self, df):
        """
        Save the data from a DataFrame to a TDMS file.

        Args:
            df (pandas.DataFrame): DataFrame containing the data to be saved.

            output_path (Path): Path where the TDMS file will be saved.
        """
        # Initialize the TDMS writer

        tdms_writer = self.tdms_writer
        with tdms_writer:
            for column in df.columns:

                # Extract device name as the first word, handle special cases that don't conform
                # to that protocol first
                if column == 'Bin #' or column =='Elapsed Time':
                    device_name = column
                else:
                    device_name = column.split(' ', 1)[0]

                # print(device_name)
                # Extract the variable name by removing the device name and any leading space
                variable_name = column[len(device_name):].strip()

                # Remove alias information if "Alias:" appears in the variable name
                variable_name = variable_name.split(" Alias:", 1)[0].strip()
                variable_name = f'{device_name} {variable_name}'
                # Get the data for this channel
                data = df[column].values
                # Create a ChannelObject and write it to the TDMS file
                ch_object = ChannelObject(device_name, variable_name, data)
                tdms_writer.write_segment([ch_object])

        logging.info(f"TDMS file written successfully.")

    def convert_to_dataframe(self, log_entries):
        """
        Convert the log entries into a pandas DataFrame. Log enetries generated by the
        data_logger are arranged in a different format than deisred. This method coerces
        the data in a more standard dataframe/tsv format with each variable as a header
        for a column.

        Args:
            log_entries (dict): Dictionary containing log entries, where keys are timestamps and values are data.

        Returns:
            pandas.DataFrame: DataFrame containing the logged data sorted by elapsed time.
        """

        log_df = pd.DataFrame.from_dict(log_entries, orient='index')
        log_df = log_df.sort_values(by='Elapsed Time').reset_index(drop=True)

        async_observables = self.device_manager.async_observables
        log_df = self.fill_async_nans(log_df, async_observables)

        # Modify the headers
        new_headers = self.modify_headers(log_df.columns)
        log_df.columns = new_headers

        log_df['Shotnumber'] = log_df.index + 1

        return log_df

    def modify_headers(self, headers):
        """
        Modify the headers of a DataFrame by appending aliases or adjusting format.

        This method processes the column headers of a DataFrame. If a header contains
        a colon (e.g., 'device_name:variable'), it splits the header and checks if
        the variable has an alias in the device dictionary. The alias is then appended
        to the new header format.

        This works mostly as a little helper function to reformat header names exactly
        as they are written when using a Master Control scan

        Args:
            headers (list): List of column headers from the DataFrame.

        Returns:
            list: A list of modified headers with aliases or adjusted formats.
        """

        new_headers = []
        for header in headers:
            if ':' in header:
                device_name, variable = header.split(':')
                new_header = f"{device_name} {variable}"
                # Check if alias exists
                alias = device_dict.get(device_name, {}).get(variable, {}).get('alias')
                if alias:
                    new_header = f"{new_header} Alias:{alias}"
            else:
                new_header = header  # Keep the header as is if no colon
            new_headers.append(new_header)
        return new_headers

    def _process_results(self, results):

        """
        Process and save scan results to multiple formats.

        This method converts the results of a scan into a DataFrame, saves the data
        to both text and HDF5 formats, and writes the data to TDMS files.

        Args:
            results (dict): Dictionary containing scan results with timestamps and data.

        Returns:
            pandas.DataFrame: A DataFrame containing the processed scan data.
            If no data is collected, returns an empty DataFrame.
        """

        if results:
            log_df = self.convert_to_dataframe(results)
            logging.info("Data logging complete. Returning DataFrame.")

            # Save results to .txt and .h5
            self.save_to_txt_and_h5(log_df)

            # Write TDMS files (data and index)
            self.dataframe_to_tdms(log_df)

            return log_df
        else:
            logging.warning("No data was collected during the logging period.")
            return pd.DataFrame()

    def fill_async_nans(self, log_df, async_observables, fill_value=0):
        """
        Fill NaN values and empty strings in asynchronous observable columns with the most recent non-NaN value.
        If a column starts with NaN or empty strings, it will backfill with the first non-NaN value.
        After forward and backward filling, remaining NaN or empty entries are filled with `fill_value`. The
        back/front filling is meant to

        Args:
            log_df (pd.DataFrame): The DataFrame containing the logged data.
            async_observables (list): A list of asynchronous observables (columns) to process.
            fill_value (int, float): Value to fill remaining NaN and empty entries (default is 0).

        Returns:
            pandas.DataFrame: DataFrame with NaN values filled.
        """

        # Convert empty strings ('') to NaN
        log_df.replace('', pd.NA, inplace=True)

        for async_obs in async_observables:
            if async_obs in log_df.columns:
                # Only process if the entire column is not NaN
                if not log_df[async_obs].isna().all():
                    # First, apply forward fill (ffill) to propagate the last known value
                    log_df[async_obs] = log_df[async_obs].ffill()

                    # Then, apply backward fill (bfill) to fill leading NaNs with the first non-NaN value
                    log_df[async_obs] = log_df[async_obs].bfill()
                else:
                    logging.warning(f"Column {async_obs} consists entirely of NaN values and will be left unchanged.")

        # Finally, fill any remaining NaN values (including converted empty strings) with the specified fill_value
        log_df = log_df.fillna(fill_value)

        # Use infer_objects to downcast the object dtype arrays appropriately
        log_df = log_df.infer_objects(copy=False)
        logging.info(f"Filled remaining NaN and empty values with {fill_value}.")
        return log_df


class ScanManager:
    """
    Manages the execution of scans, including configuration, device control,
    and data logging. This class handles the interaction between devices,
    data acquisition, and scanning logic. A 'save_devices' config file should be passed
    to the device_manager to initialize the desired saving configuration.
    """
<<<<<<< HEAD

    def __init__(self, experiment_dir=None, device_manager=None, data_interface=None, shot_control_device=""):

=======
    
    def __init__(self, experiment_dir=None, device_manager=None, data_interface=None, shot_control_device="", MC_ip = None):
        
>>>>>>> 1f42a0b3
        """
        Initialize the ScanManager and its components.

        Args:
            experiment_dir (str, optional): Directory where experiment data is stored.
            device_manager (DeviceManager, optional): DeviceManager instance for managing devices.
            data_interface (DataInterface, optional): Interface for managing data paths and file handling.
            shot_control_device (str, optional): GEECS Device that controls the shot timing
        """
        self.device_manager = device_manager or DeviceManager(experiment_dir=experiment_dir)
        self.data_interface = data_interface or DataInterface()
        self.action_manager = ActionManager(experiment_dir=experiment_dir)
<<<<<<< HEAD

=======
        self.MC_ip = MC_ip
        
>>>>>>> 1f42a0b3
        # Initialize ScanDataManager with data_interface and device_manager
        self.scan_data_manager = ScanDataManager(self.data_interface, self.device_manager)

        self.data_logger = DataLogger(experiment_dir, self.device_manager)  # Initialize DataLogger
        self.save_data = True

        self.shot_control = GeecsDevice(shot_control_device)
        self.results = {}  # Store results for later processing

        self.stop_scanning_thread_event = threading.Event()  # Event to signal the logging thread to stop

        # Use the ConsoleLogger class
        self.console_logger = ConsoleLogger(log_file="scan_execution.log", level=logging.INFO, console=True)
        self.console_logger.setup_logging()

        self.virtual_variable_list = []
        self.virtual_variable_name = None

        self.acquisition_time = 0

        self.scanning_thread = None  # NEW: Separate thread for scanning

        self.scan_step_start_time = 0
        self.scan_step_end_time = 0


        self.initial_state = None
        self.scan_steps = []  # To store the precomputed scan steps

        self.pause_scan_event = threading.Event()  # Event to handle scan pausing
        self.pause_scan_event.set()  # Set to 'running' by default
        self.pause_time = 0

    def pause_scan(self):
        """Pause the scanning process by clearing the pause event."""
        if self.pause_scan_event.is_set():
            self.pause_scan_event.clear()
            logging.info("Scanning paused.")

    def resume_scan(self):
        """Resume the scanning process by setting the pause event."""
        if not self.pause_scan_event.is_set():
            self.pause_scan_event.set()
            logging.info("Scanning resumed.")

    def get_database_dict(self):
        """TODO This should probably be a class variable"""
        return device_dict

    def reinitialize(self, config_path=None, config_dictionary=None):
        """
        Reinitialize the ScanManager with new configurations and reset the logging system.

        Args:
            config_path (str, optional): Path to the configuration file.
            config_dictionary (dict, optional): Dictionary containing configuration settings.
        """

        self.initial_state = None
        self.device_manager.reinitialize(config_path=config_path, config_dictionary=config_dictionary)
        self.data_logger.reinitialize_sound_player()
        self.data_logger.last_log_time_sync = {}
        self.console_logger.stop_logging()
        self.console_logger.setup_logging()

    def _set_trigger(self, state: str, amplitude: float):
        """
        Set the trigger state and amplitude.

        Args:
            state (str): Either 'on' or 'off' to control the trigger.
            amplitude (float): The amplitude value to set for the trigger.
        """

        valid_states = {
            'on': 'External rising edges',
            'off': 'Single shot external rising edges'
        }
        if state in valid_states:
            self.shot_control.set('Trigger.Source', valid_states[state])
            self.shot_control.set('Amplitude.Ch AB', amplitude)
            logging.info(f"Trigger turned {state} with amplitude {amplitude}.")
        else:
            logging.error(f"Invalid trigger state: {state}")

    def trigger_off(self):
        """Turns off the trigger and sets the amplitude to 0.5."""
        self._set_trigger('off', 0.5)

    def trigger_on(self):
        """Turns on the trigger and sets the amplitude to 4.0."""
        self._set_trigger('on', 4.0)

    def is_scanning_active(self):
        """
        Check if a scan is currently active.

        Returns:
            bool: True if scanning is active, False otherwise.
        """

        return self.scanning_thread and self.scanning_thread.is_alive()

    def start_scan_thread(self, scan_config=None):
        """
        Start a new scan in a separate thread. Having it in a separate thread allows it to be interupted
        externally using the stop_scan_thread method

        Args:
            scan_config (dict, optional): Configuration settings for the scan, including variables, start, end, step, and wait times.
        """
        if self.is_scanning_active():
            logging.warning("scanning is already active, cannot start a new scan session.")
            return

        # Ensure the stop event is cleared before starting a new session
        self.stop_scanning_thread_event.clear()

        # Start a new thread for logging
        logging.info(f'scan config is this: {scan_config}')
        self.scanning_thread = threading.Thread(target=self.start_scan, args=(scan_config,))
        self.scanning_thread.start()
        logging.info("Scan thread started.")

    def stop_scanning_thread(self):
        """
        Stop the currently running scanning thread and clean up resources.
        """

        if not self.is_scanning_active():
            logging.warning("No active scanning thread to stop.")
            return

        # Stop the scan and wait for the thread to finish
        logging.info("Stopping the scanning thread...")

        # Set the event to signal the logging loop to stop
        logging.info("Stopping the scanning thread...")
        self.stop_scanning_thread_event.set()

        self.scanning_thread.join()  # Wait for the thread to finish
        self.scanning_thread = None  # Clean up the thread
        logging.info("scanning thread stopped and disposed.")

    def start_scan(self, scan_config):

        """
        Start a scan while dynamically performing actions
        or handling 'noscan' (or 'statistics') scans during the acquisition process.

        Args:
            scan_config (dict): Configuration for the scan, including device variables, start, end, step, and wait times.

        Returns:
            pandas.DataFrame: A DataFrame containing the results of the scan.
        """

        log_df = pd.DataFrame()  # Initialize in case of early exit

        try:
            # Pre-logging setup: Trigger devices off, initialize data paths, etc.
            logging.info(f'scan config getting sent to pre logging is this: {scan_config}')
            self.pre_logging_setup(scan_config)

            # Estimate acquisition time if necessary
            if scan_config:
                self.estimate_acquisition_time(scan_config)
                logging.info(f"Estimated acquisition time based on scan config: {self.acquisition_time} seconds.")

            # Start data logging
            if self.save_data:
                logging.info('add data saving here')
                self.results = self.data_logger.start_logging()
            else:
                logging.info('not doing any data saving')


            # start the acquisition loop
            self.scan_execution_loop()

        except Exception as e:
            logging.error(f"Error during scanning: {e}")

        logging.info("Stopping scanning.")
        time.sleep(1)
        log_df = self.stop_scan()

        return log_df  # Return the DataFrame with the logged data

    def stop_scan(self):
        """
        Stop the scan, save data, and restore the initial device states.

        Returns:
            pandas.DataFrame: DataFrame containing the saved scan data.
        """

        log_df = pd.DataFrame()

        if self.save_data:
            # Step 1: Stop data logging and handle device saving states
            self._stop_saving_devices()

        # Step 5: Restore the initial state of devices
        if self.initial_state is not None:
            self.restore_initial_state(self.initial_state)

        # Step 4: Turn the trigger back on
        self._set_trigger('on', 0.5)

        if self.device_manager.scan_closeout_action is not None:
            logging.info("Attempting to execute closeout actions.")
            logging.info(f"Action list {self.device_manager.scan_closeout_action}")

            self.action_manager.add_action({'closeout_action': self.device_manager.scan_closeout_action})
            self.action_manager.execute_action('closeout_action')

        if self.save_data:
            # Step 6: Process results, save to disk, and log data
            log_df = self.scan_data_manager._process_results(self.results)

            # Step 7: Process and rename data files
            self.data_interface.process_and_rename()

        # Perform post-scan analysis
        self.run_post_analysis()

        # Step 8: Stop the console logging
        self.console_logger.stop_logging()

        # Step 9: Move log file if data was saved (use paths from ScanDataManager)
        if self.save_data:
            # Access the path from ScanDataManager
            log_folder_path = Path(self.scan_data_manager.data_txt_path).parent
            self.console_logger.move_log_file(log_folder_path)

        self.scan_step_start_time = 0
        self.scan_step_end_time = 0
        self.data_logger.idle_time = 0

        # Step 10: Reset the device manager to clear up the current subscribers
        self.device_manager.reset()

        return log_df

    def _stop_saving_devices(self):
        """
        Stop the data logger and update the save paths for non-scalar devices.
        NOTE: this method should probably parsed with the device commands migrated elsewhere,
        maybe ScanDataManager or DeviceManager
        """

        # Stop data logging
        self.data_logger.stop_logging()

        # Handle device saving states
        for device_name in self.device_manager.non_scalar_saving_devices:
            device = self.device_manager.devices.get(device_name)
            if device:
                logging.info(f"Setting save to off for {device_name}")
                device.set('save', 'off', sync=False)
                logging.info(f"Setting save to off for {device_name} complete")
                device.set('localsavingpath', 'c:\\temp', sync=False)
                logging.info(f"Setting save path back to temp for {device_name} complete")
            else:
                logging.warning(f"Device {device_name} not found in DeviceManager.")

        time.sleep(2)  # Ensure asynchronous commands have time to finish
        logging.info("scanning has stopped for all devices.")

    def pre_logging_setup(self, scan_config):
        """
        Precompute all scan steps (including composite and normal variables),
        add scan devices to async_observables, and store the scan steps.
        Execute pre scan setup actions passed through

        Args:
            scan_config (dict): Configuration for the scan, including device variables and steps.
        """

        logging.info("Turning off the trigger.")
        self.trigger_off()

        time.sleep(2)

        if self.save_data:
            self.scan_data_manager.create_and_set_data_paths()
            self.scan_data_manager.write_scan_info_ini(scan_config)

        # Handle scan variables and ensure devices are initialized in DeviceManager
        logging.info(f'scan config in pre logging is this: {scan_config}')
        self.device_manager.handle_scan_variables(scan_config)

        time.sleep(1.5)

        device_var = scan_config['device_var']
        if not self.device_manager.is_statistic_noscan(device_var):
            self.initial_state = self.get_initial_state(scan_config)

        # Generate the scan steps
        self.scan_steps = self._generate_scan_steps(scan_config)

        if self.device_manager.scan_setup_action is not None:
            logging.info("Attempting to execute pre-scan actions.")
            logging.info(f"Action list {self.device_manager.scan_setup_action}")

            self.action_manager.add_action({'setup_action': self.device_manager.scan_setup_action})
            self.action_manager.execute_action('setup_action')
        
        logging.info(f'attempting to generate ECS live dump using {self.MC_ip}')
        if self.MC_ip is not None:
            logging.info(f'attempting to generate ECS live dump using {self.MC_ip}')            
            self.generate_live_ECS_dump(self.MC_ip)

        logging.info("Pre-logging setup completed.")
    
    def generate_live_ECS_dump(self, client_ip: str = '192.168.0.1'):
        steps = [
            "enable remote scan ECS dumps",
            "Main: Check scans path>>None",
            "Save Live Expt Devices Configuration>>ScanStart"
        ]
        
        for step in steps:
            success = self.shot_control.dev_udp.send_scan_cmd(step, client_ip=client_ip)
            time.sleep(1)
            if not success:
                logging.warning(f"Failed to generate an ECS live dump")
                break
    
    def _add_scan_devices_to_async_observables(self, scan_config):
        """
        Add the devices and variables involved in the scan to async_observables. This ensures their values
        are logged in the scan files

        Args:
            scan_config (dict): The scan configuration that includes the devices and variables.
        """

        device_var = scan_config['device_var']
        if self.device_manager.is_composite_variable(device_var):
            component_vars = self.device_manager.get_composite_components(device_var, scan_config['start'])
            for device_var in component_vars:
                if device_var not in self.device_manager.async_observables:
                    self.device_manager.async_observables.append(device_var)
        else:
            if device_var not in self.device_manager.async_observables:
                self.device_manager.async_observables.append(device_var)

        logging.info(f"Updated async_observables: {self.device_manager.async_observables}")

    def _generate_scan_steps(self, scan_config):
        """
        Generate the scan steps ahead of time, handling both normal and composite variables.

        Args:
            scan_config (dict): Configuration for the scan, including variables, start, end, step, and wait times.

        Returns:
            list: A list of scan steps, each containing the variables and their corresponding values.
        """

        self.data_logger.bin_num = 0
        steps = []

        device_var = scan_config['device_var']

        if self.device_manager.is_statistic_noscan(device_var):
            steps.append({
                'variables': device_var,
                'wait_time': scan_config.get('wait_time', 1),
                'is_composite': False
            })
        elif self.device_manager.is_composite_variable(device_var):
            self.data_logger.virtual_variable_name = device_var
            current_value = scan_config['start']
            while current_value <= scan_config['end']:
                component_vars = self.device_manager.get_composite_components(device_var, current_value)
                steps.append({
                    'variables': component_vars,
                    'wait_time': scan_config.get('wait_time', 1),
                    'is_composite': True
                })
                self.virtual_variable_list.append(current_value)
                current_value += scan_config['step']

        else:
            current_value = scan_config['start']
            while current_value <= scan_config['end']:
                steps.append({
                    'variables': {device_var: current_value},
                    'wait_time': scan_config.get('wait_time', 1),
                    'is_composite': False
                })
                current_value += scan_config['step']

        relative_flag = False
        # Check if it's a composite variable and if it has a relative flag in the YAML
        if self.device_manager.is_composite_variable(device_var):
            composite_variable_info = self.device_manager.composite_variables.get(device_var, {})
            relative_flag = composite_variable_info.get('relative', False)
            # self._apply_relative_adjustment(steps)

        # set relative flag for normal variables
        elif scan_config.get('relative', False):
            relative_flag = True

        if relative_flag and not self.device_manager.is_statistic_noscan(device_var):
            self._apply_relative_adjustment(steps)

        return steps

    def _apply_relative_adjustment(self, scan_steps):

        """
        Adjust the scan steps based on the initial state of the devices if relative scanning is enabled.
        This enables an easy way to start from a current state scan around it.

        Args:
            scan_steps (list): List of scan steps to be adjusted.
        """

        for step in scan_steps:
            for device_var, value in step['variables'].items():
                # Add the initial state value to the step value for each device
                if device_var in self.initial_state:
                    initial_value = self.initial_state[device_var]['value']
                    step['variables'][device_var] += initial_value
                else:
                    logging.warning(f"Initial state for {device_var} not found, skipping relative adjustment.")

    def scan_execution_loop(self):

        """
        Execute the precomputed scan steps in a loop, stopping if the stop event is triggered.

        Returns:
            pandas.DataFrame: A DataFrame containing the logged data from the scan.
        """

        log_df = pd.DataFrame()  # Initialize in case of early exit

        counter = 0
        while self.scan_steps:
            # Check if the stop event is set, and exit if so
            if self.stop_scanning_thread_event.is_set():
                logging.info("Scanning has been stopped externally.")
                break
            scan_step = self.scan_steps.pop(0)
            self._execute_step(scan_step['variables'], scan_step['wait_time'], scan_step['is_composite'])
            counter+=1

        logging.info("Stopping logging.")

        return log_df

    def _execute_step(self, component_vars, wait_time, is_composite, max_retries=3, retry_delay=0.5):
        """
        Execute a single step of the scan, handling both composite and normal variables.

        Args:
            component_vars (dict): Dictionary of variables and their values for the scan step.
            wait_time (float): The time to wait after devices have been changed. This is the acquisition time effectively.
            is_composite (bool): Flag indicating whether the step involves composite variables.
            max_retries (int): Maximum number of retries if setting the value is outside the tolerance.
            retry_delay (float): Delay in seconds between retries.
        """
        logging.info("Pausing logging. Turning trigger off before moving devices.")
        if self.data_logger.virtual_variable_name is not None:
            self.data_logger.virtual_variable_value = self.virtual_variable_list[self.data_logger.bin_num]
            logging.info(f"updating virtual value in data_logger from scan_manager to: {self.data_logger.virtual_variable_value}.")

        self.data_logger.bin_num += 1

        self.trigger_off()

        logging.info(f"shot control state: {self.shot_control.state}")

        if not self.device_manager.is_statistic_noscan(component_vars):
            for device_var, set_val in component_vars.items():
                device_name, var_name = device_var.split(':', 1)
                device = self.device_manager.devices.get(device_name)

                if device:
                    # Retrieve the tolerance for the variable
                    # TODO Better error handling when tolerance not defined in database editor
                    tol = float(GeecsDevice.exp_info['devices'][device_name][var_name]['tolerance'])

                    # Retry logic for setting device value
                    success = False
                    attempt = 0

                    while attempt < max_retries:
                        ret_val = device.set(var_name, set_val)  # Send the command to set the value
                        logging.info(f"Attempt {attempt + 1}: Setting {var_name} to {set_val} on {device_name}, returned {ret_val}")

                        # Check if the return value is within tolerance
                        if ret_val - tol <= set_val <= ret_val + tol:
                            logging.info(f"Success: {var_name} set to {ret_val} (within tolerance {tol}) on {device_name}")
                            success = True
                            break
                        else:
                            logging.warning(f"Attempt {attempt + 1}: {var_name} on {device_name} not within tolerance ({ret_val} != {set_val})")
                            attempt += 1
                            time.sleep(retry_delay)  # Wait before retrying

                    if not success:
                        logging.error(f"Failed to set {var_name} on {device_name} after {max_retries} attempts")
                else:
                    logging.warning(f"Device {device_name} not found in device manager.")

        logging.info("Resuming logging. Turning trigger on after all devices have been moved.")

        self.trigger_on()

        #code below used with data_logger to determine if a device is non responsive
        self.scan_step_start_time = time.time()
        self.data_logger.data_recording = True

        # first step of the scan, self.scan_step_end_time is equal to zero.
        # after that, it gets updated. As does the self.scan_step_start_time.
        # idle time should be the time between then end of the "previous" step
        # and the start of the next step.
        if self.scan_step_end_time > 0:
            self.data_logger.idle_time = self.scan_step_start_time - self.scan_step_end_time + self.pause_time
            logging.info(f'idle time between scan steps: {self.data_logger.idle_time}')

        logging.info(f"shot control state: {self.shot_control.state}")

        # Wait for acquisition time (or until scanning is externally stopped)
        current_time = 0
        interval_time = 0.1
        self.pause_time = 0
        while current_time < wait_time:
            if self.stop_scanning_thread_event.is_set():
                logging.info("Scanning has been stopped externally.")
                break

            # Check if the scan is paused, and wait until it’s resumed
            if not self.pause_scan_event.is_set():
                self.trigger_off()
                self.data_logger.data_recording = False
                t0 = time.time()
                logging.info("Scan is paused, waiting to resume...")
                self.pause_scan_event.wait()  # Blocks until the event is set (i.e., resumed)
                self.pause_time = time.time() - t0
                self.trigger_on()
                self.data_logger.data_recording = True


            time.sleep(interval_time)
            current_time += interval_time

        # Turn trigger off after waiting
        self.trigger_off()

        self.scan_step_end_time = time.time()
        self.data_logger.data_recording = False

        logging.info(f"shot control state: {self.shot_control.state}")

    def estimate_acquisition_time(self, scan_config):

        """
        Estimate the total acquisition time based on the scan configuration.

        Args:
            scan_config (dict): Configuration for the scan, including start, end, step, and wait times.
        """

        total_time = 0

        if self.device_manager.is_statistic_noscan(scan_config['device_var']):
            total_time += scan_config.get('wait_time', 1) - 0.5  # Default to 1 seconds if not provided
        else:
            start = scan_config['start']
            end = scan_config['end']
            step = scan_config['step']
            wait_time = scan_config.get('wait_time', 1)# - 0.5  # Default wait time between steps is 1 second

            # Calculate the number of steps and the total time for this device
            steps = ((end - start) / step) + 1
            total_time += steps * wait_time

        logging.info(f'Estimated scan time: {total_time}')

        self.acquisition_time = total_time

    def estimate_current_completion(self):
        """
        Estimate the current completion percentage of the ongoing scan.

        Returns:
            float: A percentage value (between 0.0 and 1.0) indicating the progress of the scan.
        """

        if self.acquisition_time == 0:
            return 0
        completion = self.data_logger.get_current_shot()/self.acquisition_time
        return 1 if completion > 1 else completion

    def get_initial_state(self, scan_config):

        """
        Retrieve the initial state of the devices involved in the scan.

        Args:
            scan_config (dict): Configuration for the scan, specifying the devices and variables.

        Returns:
            dict: A dictionary mapping each device variable to its initial state.
        """

        scan_variables = []

        if scan_config:
            device_var = scan_config['device_var']

            # Handle composite variables by retrieving each component's state
            if self.device_manager.is_composite_variable(device_var):
                component_vars = self.device_manager.get_composite_components(device_var, scan_config['start'])
                scan_variables.extend(component_vars.keys())
            else:
                scan_variables.append(device_var)

        logging.info(f"Scan variables for initial state: {scan_variables}")
        # Use the existing method to get the current state of all variables
        initial_state = self.device_manager.get_values(scan_variables)

        logging.info(f"Initial scan variable state: {initial_state}")
        return initial_state

    def restore_initial_state(self, initial_state):

        """
        Restore the devices to their initial states after the scan has completed.
        NOTE: this could be used more generally to restore any kind of state

        Args:
            initial_state (dict): A dictionary containing the initial states of the devices.
        """

        for device_var, value_dict in initial_state.items():
            device_name, var_name = device_var.split(':')
            device = self.device_manager.devices.get(device_name)

            if device:
                initial_value = value_dict['value']
                device.set(var_name, initial_value)
                logging.info(f"Restored {device_name}:{var_name} to initial value {initial_value}")
            else:
                logging.warning(f"Device {device_name} not found when trying to restore state.")

        logging.info("All devices restored to their initial states.")

    def run_post_analysis(self):
        for device_name, analysis_config in self.device_manager.device_analysis.items():
            post_analysis_class_name = analysis_config.get('post_analysis_class')
            if post_analysis_class_name:
                try:
                    # Dynamically load and run the analysis class
                    module_and_class = ANALYSIS_CLASS_MAPPING.get(post_analysis_class_name)
                    if module_and_class:
                        module_name, class_name = module_and_class.rsplit('.', 1)
                        logging.info(f'module name {module_name}')
                        module = importlib.import_module(module_name)
                        analysis_class = getattr(module, class_name)
                        logging.info(f'analysis_class {analysis_class}')
                        full_scan_path = self.data_interface.build_device_save_paths('device_name')
                        paths = self.data_interface.build_device_save_paths(device_name)
                        full_scan_path = paths[1].parent
                        analysis_instance = analysis_class(scan_directory=full_scan_path,
                                                           # data_subdirectory=device_name)
                                                           device_name=device_name)
                                                           #########
                                                           #########
                                                           # hardcoded above for testing
                                                           #########
                                                           #########
                        logging.info(f"Running post-analysis for {device_name} using {post_analysis_class_name}.")
                        analysis_instance.run_analysis()
                    else:
                        logging.error(f"Post-analysis class '{post_analysis_class_name}' not found in mapping.")
                except Exception as e:
                    logging.error(f"Error during post-analysis for {device_name}: {e}")<|MERGE_RESOLUTION|>--- conflicted
+++ resolved
@@ -345,15 +345,8 @@
     data acquisition, and scanning logic. A 'save_devices' config file should be passed
     to the device_manager to initialize the desired saving configuration.
     """
-<<<<<<< HEAD
-
-    def __init__(self, experiment_dir=None, device_manager=None, data_interface=None, shot_control_device=""):
-
-=======
     
     def __init__(self, experiment_dir=None, device_manager=None, data_interface=None, shot_control_device="", MC_ip = None):
-        
->>>>>>> 1f42a0b3
         """
         Initialize the ScanManager and its components.
 
@@ -366,12 +359,8 @@
         self.device_manager = device_manager or DeviceManager(experiment_dir=experiment_dir)
         self.data_interface = data_interface or DataInterface()
         self.action_manager = ActionManager(experiment_dir=experiment_dir)
-<<<<<<< HEAD
-
-=======
         self.MC_ip = MC_ip
         
->>>>>>> 1f42a0b3
         # Initialize ScanDataManager with data_interface and device_manager
         self.scan_data_manager = ScanDataManager(self.data_interface, self.device_manager)
 
