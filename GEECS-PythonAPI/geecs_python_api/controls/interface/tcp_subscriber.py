--- conflicted
+++ resolved
@@ -150,10 +150,6 @@
                                 this_msg += chunk.decode('ascii')
 
                         # Notify event handler on receiving a new message (general update)
-<<<<<<< HEAD
-                        if self.message_callback:  # Invoke the callback if it is set
-                            self.message_callback(this_msg)
-=======
                         if self.message_callback:
                             try:
                                 self.message_callback(this_msg)
@@ -161,7 +157,6 @@
                                 error_message = (f'Handling of TCP Callback failed for '
                                               f'{self.owner.get_name()}: {e}')
                                 logging.error(error_message, exc_info=True)  # Logs stack trace
->>>>>>> c1689639
 
                         # Handle the message if subscribed
                         if self.subscribed:
@@ -178,14 +173,8 @@
                             try:
                                 self.owner.handle_subscription(net_msg)
                             except Exception as e:
-<<<<<<< HEAD
-                                api_error.error('Failed to handle TCP subscription',
-                                                'TcpSubscriber class, method "async_listener"')
-                                print(f"Exception in handle_subscription: {e}")
-=======
                                 logging.error('device Failed to handle TCP subscription, TcpSubscriber class, method "async_listener"')
                                 logging.error(f"Exception in handle_subscription: {e}")
->>>>>>> c1689639
 
                 # Check for unsubscribe event (to stop the listener)
                 if self.unsubscribe_event.wait(0.):
