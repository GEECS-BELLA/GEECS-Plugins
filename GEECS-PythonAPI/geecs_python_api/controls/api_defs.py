--- conflicted
+++ resolved
@@ -40,11 +40,7 @@
     except ValueError:
         pass
 
-<<<<<<< HEAD
-    return dateparse(month).month
-=======
     if isinstance(month, str):
         return dateparse(month).month
     else:
-        raise ValueError(f"'{month}' is not a valid month")
->>>>>>> f4a71975
+        raise ValueError(f"'{month}' is not a valid month")