# from __future__ import annotations
from os import PathLike
from pathlib import Path
from dateutil.parser import parse as dateparse
from threading import Thread, Event
from typing import Optional, Any, Union, NamedTuple
# if TYPE_CHECKING:
VarDict = dict[str, dict[str, Any]]
ExpDict = dict[str, dict[str, dict[str, Any]]]
SysPath = Union[str, bytes, PathLike, Path]
ThreadInfo = tuple[Optional[Thread], Optional[Event]]
AsyncResult = tuple[bool, str, ThreadInfo]


def exec_async(fct, args=(), kwargs=None) -> AsyncResult:
    if kwargs is None:
        kwargs = {}
    return fct(*args, **kwargs, sync=False)

class VarAlias(str):
    pass

import warnings
from geecs_data_utils import ScanTag as _ScanTag

warnings.warn(
    "geecs_python_api.controls.api_defs.ScanTag has moved to "
    "geecs_data_utils.utils; please update your imports.",
    DeprecationWarning,
    stacklevel=2,
)

<<<<<<< HEAD
class ScanTag(NamedTuple):
    year: int
    month: int
    day: int
    number: int


def month_to_int(month: Union[str, int]) -> int:
    """ :return: an integer representing the given month """
    try:
        month_int = int(month)
        if 1 <= month_int <= 12:
            return month_int
    except ValueError:
        pass

    if isinstance(month, str):
        return dateparse(month).month
    else:
        raise ValueError(f"'{month}' is not a valid month")
=======
class ScanTag(_ScanTag):
    """Stub for backward compatibility."""
    pass
>>>>>>> c1689639
<|MERGE_RESOLUTION|>--- conflicted
+++ resolved
@@ -30,29 +30,6 @@
     stacklevel=2,
 )
 
-<<<<<<< HEAD
-class ScanTag(NamedTuple):
-    year: int
-    month: int
-    day: int
-    number: int
-
-
-def month_to_int(month: Union[str, int]) -> int:
-    """ :return: an integer representing the given month """
-    try:
-        month_int = int(month)
-        if 1 <= month_int <= 12:
-            return month_int
-    except ValueError:
-        pass
-
-    if isinstance(month, str):
-        return dateparse(month).month
-    else:
-        raise ValueError(f"'{month}' is not a valid month")
-=======
 class ScanTag(_ScanTag):
     """Stub for backward compatibility."""
-    pass
->>>>>>> c1689639
+    pass