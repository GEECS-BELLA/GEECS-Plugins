# Using ScanData for folder operations

`geecs_python_api\analysis\scans\scan_data.py` contains a class called `ScanData` which contains useful functionality for
retrieving folders and data associated with the GEECS file structure.  Import using `from geecs_python_api.analysis.scans.scan_data import ScanData`

To get a "Scan Tag" that formats the year, month, day, and scan number, use
```python
year = 2024  # Can be YYYY or YY, int or string
month = 11   # Can int or string, number or calendar name/abbreviation
day = 21     # Can be int or string
number = 5   # Can be int or string
scan_tag = ScanData.get_scan_tag(year, month, day, number)
```

To get folders associated with the scan tag, need to also provide experiment name:
```python
<<<<<<< HEAD
scan_folder = ScanData.build_scan_folder_path(scan_tag, experiment=experiment_name)
=======
scan_folder = ScanData.get_scan_folder_path(scan_tag, experiment=experiment_name)
>>>>>>> c1689639
```

A `ScanData` instance is created either with a folder or a tag+experiment name:
```python
scan_data = ScanData(folder=scan_folder)
scan_data = ScanData(tag=scan_tag, experiment='Undulator')
```

One can also use the following methods to get various folder/ScanData of importance:
```python
# Get the next scan folder location for the current day:    
next_folder = ScanData.get_next_scan_folder(experiment=experiment_name)

# Create a new ScanData at the location of the next scan, creating the folder in the process
scan_data = ScanData.build_next_scan_data(experiment=experiment_name)

# Get the latest ScanData for the current day
latest_scan_data = ScanData.get_latest_scan_data(experiment=experiment_name)

# Get the latest ScanData for the given day
latest_scan_data = ScanData.get_latest_scan_data(experiment=experiment_name, year=2024, month=11, day=21)
```

With a ScanData class, you have access to a variety of useful functions:
```python
# Get the file paths of the data folder and the analysis folder:
data_folder = scan_data.get_folder()
analysis_folder = scan_data.get_analysis_folder()

# Get a list of devices a files within the scan folder:
contents = scan_data.get_folders_and_files()
device_list = contents['devices']
file_list = contents['files']

# Load the tdms file as a dictionary and the s file as a panda dataframe:
scan_data.load_scalar_data()
tdms_dict = scan_data.data_dict
dataframe = scan_data.data_frame

# Get the scan information:
scan_info = scan_data.load_scan_info()
```<|MERGE_RESOLUTION|>--- conflicted
+++ resolved
@@ -14,11 +14,7 @@
 
 To get folders associated with the scan tag, need to also provide experiment name:
 ```python
-<<<<<<< HEAD
-scan_folder = ScanData.build_scan_folder_path(scan_tag, experiment=experiment_name)
-=======
 scan_folder = ScanData.get_scan_folder_path(scan_tag, experiment=experiment_name)
->>>>>>> c1689639
 ```
 
 A `ScanData` instance is created either with a folder or a tag+experiment name:
