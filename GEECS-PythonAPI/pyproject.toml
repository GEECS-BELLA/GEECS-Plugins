[tool.poetry]
name = "geecs-pythonapi"
version = "0.2.0"
description = "Python interface to GEECS control system"
authors = ["Guillaume Plateau <guillaume.plateau@tausystems.com>"]
readme = "README.md"
packages = [{include = "geecs_python_api"},
            {include = "labview_interface"}]

[tool.poetry.dependencies]
python = ">=3.9,<3.11"

# numerical packages
numpy = "^1.21"
numexpr = "^2.8.1"
pandas = "^2.0"
matplotlib = "^3.7.2"
scipy = "^1.9"
nptdms = "^1.7.0"

# image libraries
scikit-image = ">=0.21,<1.0"
opencv-python = "^4.7"
pypng = "^0.20220715.0"
screeninfo = "^0.8.1"

# other
python-dotenv = "^1.0.0"
progressbar2 = "^4.2.0"
mysql-connector-python = "^8.2.0"

# internal libraries
ImageAnalysis = { path = "../ImageAnalysis", develop = true }
<<<<<<< HEAD
ScanAnalysis = { path = "../ScanAnalysis", develop = true }
mysql-connector-python = "^8.2.0"

[tool.poetry.group.dev.dependencies]
spyder-kernels = ">=2.4.0,<2.5.0"
=======
geecs_data_utils = { path = "../GEECS-Data-Utils", develop = true }
>>>>>>> c1689639

[build-system]
requires = ["poetry-core"]
build-backend = "poetry.core.masonry.api"<|MERGE_RESOLUTION|>--- conflicted
+++ resolved
@@ -31,15 +31,7 @@
 
 # internal libraries
 ImageAnalysis = { path = "../ImageAnalysis", develop = true }
-<<<<<<< HEAD
-ScanAnalysis = { path = "../ScanAnalysis", develop = true }
-mysql-connector-python = "^8.2.0"
-
-[tool.poetry.group.dev.dependencies]
-spyder-kernels = ">=2.4.0,<2.5.0"
-=======
 geecs_data_utils = { path = "../GEECS-Data-Utils", develop = true }
->>>>>>> c1689639
 
 [build-system]
 requires = ["poetry-core"]
