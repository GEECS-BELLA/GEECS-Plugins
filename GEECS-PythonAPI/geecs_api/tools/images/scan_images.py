""" @author: Guillaume Plateau, TAU Systems """

import cv2
import os
import re
import math
import numpy as np
import screeninfo
from pathlib import Path
import calendar as cal
from skimage.measure import label, regionprops
from skimage.morphology import closing, square
from skimage.transform import hough_ellipse
from skimage.feature import canny
import matplotlib.pyplot as plt
import matplotlib.patches as mpatches
from progressbar import ProgressBar
from typing import Optional, Any, Union
from geecs_api.tools.images.batches import list_images
from geecs_api.devices.geecs_device import api_error
import geecs_api.tools.images.ni_vision as ni
from geecs_api.tools.interfaces.exports import save_py
from geecs_api.tools.scans.scan_data import ScanData
from geecs_api.interface import GeecsDatabase
from geecs_api.devices.geecs_device import GeecsDevice
from geecs_api.devices.HTU.diagnostics.cameras import Camera
from geecs_api.tools.images.filtering import basic_filter, FiltersParameters
from geecs_api.tools.images.spot import spot_analysis, fwhm, n_sigma_window
from geecs_api.tools.interfaces.prompts import text_input


class ScanImages:
    fig_size = (int(round(screeninfo.get_monitors()[0].width / 540. * 10) / 10),
                int(round(screeninfo.get_monitors()[0].height / 450. * 10) / 10))

    def __init__(self, scan: ScanData, camera: Union[int, Camera, str], angle: Optional[int] = None):
        """
        Container for data analysis of a set of images collected at an undulator station.

        scan (Scan object): analysis object for the relevant scan
        camera (int | Camera | str), either of:
            - station number (1-9)
            - Camera object
            - GEECS device name of the relevant camera
            - relevant screen shorthand label (U1 - U9)
        angle (int): rotation angle to apply (multiples of +/-90 deg only). Ignored if camera object is provided.
        """

        self.scan: ScanData = scan
        self.camera: Optional[Camera] = None
        self.camera_name: str
        self.camera_roi: Optional[np.ndarray]
        self.camera_r90: int

        if isinstance(camera, Camera):  # Camera class object
            self.camera = camera
            self.camera_name = camera.get_name()
            self.camera_roi: Optional[np.ndarray] = camera.roi
            self.camera_r90 = camera.rot_90
        elif isinstance(camera, str) and (camera in Camera.ROIs):  # device name
            self.camera_name = camera
            self.camera_roi = np.array(Camera.ROIs[camera])
            self.camera_r90 = Camera.get_rot_90(Camera.label_from_name(camera))
        elif isinstance(camera, str) and re.match(r'(U[1-9]|A[1-3]|Rad2|P1)', camera):  # shorthand label ('A1','U3',)
            self.camera_name = Camera.name_from_label(camera)
            if (self.camera_name in Camera.ROIs) and (len(Camera.ROIs[self.camera_name]) == 4):
                self.camera_roi = np.array(Camera.ROIs[self.camera_name])
            else:
                self.camera_roi = None
            self.camera_r90 = Camera.get_rot_90(camera)
        elif isinstance(camera, int) and (1 <= camera <= 9):  # undulator screen number
            self.camera_name = Camera.name_from_label(f'U{camera}')
            self.camera_roi = np.array(Camera.ROIs[self.camera_name])
            self.camera_r90 = Camera.get_rot_90(f'U{camera}')
        else:
            self.camera_name = camera
            self.camera_roi = None
            self.camera_r90 = 0

        if angle:
            self.camera_r90: int = int(round(angle / 90.))
        self.raw_shape_ij: tuple[int, int] = (0, 0)  # to be updated by latest opened image

        self.camera_label: str = Camera.label_from_name(self.camera_name)

        self.image_folder: Path = self.scan.get_folder() / self.camera_name
        # self.save_folder: Path = self.scan.get_analysis_folder() / self.camera_name / 'Profiles Images'
        self.save_folder: Path = self.scan.get_analysis_folder() / self.camera_name
        self.set_save_folder()  # default no-scan analysis folder

        self.analysis: dict[str, Any] = ScanImages._new_analysis_dict()
        self.analyses: Optional[list[dict[str, Any]]] = None
        self.summary: Optional[dict[str, Any]] = None

        self.average_image: Optional[np.ndarray] = None
        self.average_analysis: Optional[dict[str, Any]] = None

    @staticmethod
    def _new_analysis_dict() -> dict[str, Any]:
        return {'paths': {}, 'camera': {}, 'filters': {}, 'arrays': {}, 'positions': {}, 'flags': {}, 'metrics': {}}

    def set_save_folder(self, path: Optional[Path] = None):
        if path and path.is_dir():
            self.save_folder = path
        if path is None:
            # self.save_folder = self.scan.get_analysis_folder() / self.camera_name / 'Profiles Images'
            self.save_folder = self.scan.get_analysis_folder() / self.camera_name
            if not self.save_folder.is_dir():
                os.makedirs(self.save_folder)

    def read_image_as_float(self, image_path: Path) -> np.ndarray:
        image = ni.read_imaq_image(image_path)
        self.raw_shape_ij = image.shape
        if isinstance(self.camera_roi, np.ndarray) and (self.camera_roi.size >= 4):
            image = image[self.camera_roi[-2]:self.camera_roi[-1]+1, self.camera_roi[0]:self.camera_roi[1]+1]
        image = np.rot90(image, self.camera_r90 // 90)
        return image.astype(float)

    def run_analysis_with_checks(self, images: Union[int, list[Path]] = -1, initial_filtering=FiltersParameters(),
                                 save_images: bool = True, plots: bool = False, profiles: tuple[str] = ('com',),
                                 save: bool = False) -> tuple[Optional[Path], dict[str, Any]]:

        export_file_path: Optional[Path] = None
        data_dict: dict[str, Any] = {}
        filtering = FiltersParameters(initial_filtering.contrast,
                                      initial_filtering.hp_median, initial_filtering.hp_threshold,
                                      initial_filtering.denoise_cycles, initial_filtering.gauss_filter,
                                      initial_filtering.com_threshold, initial_filtering.bkg_image,
                                      initial_filtering.box, initial_filtering.ellipse)

        while True:
            try:
                export_file_path, data_dict = \
                    self.analyze_image_batch(images, filtering, save_images, plots, profiles, save)
            except Exception as ex:
                api_error(str(ex), f'Failed to analyze {self.scan.get_folder().name}')
                pass

            repeat = text_input(f'Repeat analysis (adjust contrast/threshold)? : ',
                                accepted_answers=['y', 'yes', 'n', 'no'])
            if repeat.lower()[0] == 'n':
                break
            else:
                while True:
                    try:
                        filtering.contrast = \
                            float(text_input(f'New contrast value (old: {filtering.contrast:.3f}) : '))
                        filtering.com_threshold = \
                            float(text_input(f'New threshold value (old: {filtering.com_threshold:.3f}) : '))
                        break
                    except Exception:
                        print('Contrast value must be a positive number (e.g. 1.3)')
                        continue

        return export_file_path, data_dict

    def analyze_image_batch(self, images: Union[int, list[Path]] = -1, filtering=FiltersParameters(),
                            save_images: bool = True, plots: bool = False, profiles: tuple[str] = ('com',),
                            save: bool = False) -> tuple[Optional[Path], dict[str, Any]]:
        export_file_path: Optional[Path] = None
        data_dict: dict[str, Any] = {}

        if isinstance(images, int):
            paths = list_images(self.image_folder, images, '.png')
        else:
            paths = images

        paths = paths[:10]  # tmp
        skipped_files = []
        self.analyses = []

        # run analysis
        if paths:
            try:
                with ProgressBar(max_value=len(paths)) as pb:
                    count = 0
                    avg_image: Optional[np.ndarray] = None
                    for image_path in paths:
                        avg_image, count = \
                            self.analyze_average_render(image_path, filtering, count, avg_image, profiles,
                                                        plots, block_plot=False, save=save)
                        if not self.analysis['flags']['is_valid']:
                            skipped_files.append(image_path.name)

                        if not save_images:
                            self.analysis.pop('arrays')

                        self.analyses.append(self.analysis)
                        pb.increment()

                # report skipped files
                print(f'Successful analyses: {count}')
                if skipped_files:
                    print(f'Skipped:')
                    for file in skipped_files:
                        print(f'\t{file}')
                else:
                    print('No file skipped.')

                # analyze the average image
                try:
                    self.analyze_image(avg_image, filtering)
                    self.analyze_profiles()

                    if plots:
                        save_folder = self.save_folder if save else None
                        ScanImages.render_image_analysis(self.analysis, tag='average_image', profiles=profiles,
                                                         block=True, save_folder=save_folder)

                    if not save_images:
                        self.analysis.pop('arrays')

                except Exception as ex:
                    api_error.error(str(ex), 'Failed to analyze average image')

                self.average_image = avg_image
                self.average_analysis = self.analysis
                self.summarize_analyses()

                data_dict = {
                    'scan': self.scan,
                    'camera_r90': self.camera_r90,
                    'camera_name': self.camera_name,
                    'camera_roi': self.camera_roi,
                    'camera_label': self.camera_label,
                    'image_folder': self.image_folder,
                    'save_folder': self.save_folder,
                    'image_analyses': self.analyses if self.analyses is not None else {},
                    'analyses_summary': self.summary if self.summary is not None else {},
                    'average_image': self.average_image if self.average_image is not None else {},
                    'average_analysis': self.average_analysis if self.average_analysis is not None else {}}

                if save:
                    print(f'Figures saved in:\n\t{self.save_folder}')

                    # export_file_path: Path = self.save_folder.parent / 'profiles_analysis'
                    export_file_path = self.save_folder / 'profiles_analysis'
                    save_py(file_path=export_file_path, data=data_dict)
                    print(f'Data exported to:\n\t{export_file_path}.dat')

            except Exception as ex:
                api_error.error(str(ex), 'Failed to analyze image')
                pass

        return export_file_path, data_dict

    def analyze_average_render(self, image: Path, filtering=FiltersParameters(), count: int = 0,
                               avg_image: Optional[np.ndarray] = None, profiles: tuple[str] = ('com',),
                               plots: bool = False, block_plot: bool = False, save: bool = False) \
            -> tuple[np.ndarray, int]:
        self.analyze_image(image, filtering)

        if self.analysis['flags']['is_valid']:
            # profiles
            count += 1
            self.analyze_profiles()
            if plots:
                save_folder = self.save_folder if save else None
                ScanImages.render_image_analysis(self.analysis, profiles=profiles,
                                                 block=block_plot, save_folder=save_folder)

            # average
            if avg_image is None:
                avg_image: np.ndarray = self.analysis['arrays']['denoised'].copy()
            else:
                # alpha = 1.0 / (it + 2)
                alpha = 1.0 / count
                beta = 1.0 - alpha
                avg_image = cv2.addWeighted(self.analysis['arrays']['denoised'], alpha, avg_image, beta, 0.0)

        return avg_image, count

    def analyze_image(self, image: Union[Path, np.ndarray], filtering=FiltersParameters()):
        self.analysis = ScanImages._new_analysis_dict()

        # raw image
        if isinstance(image, np.ndarray):
            image_raw = image
        else:
            self.analysis['paths']['image'] = image
            image_raw = self.read_image_as_float(image)

            if isinstance(filtering.bkg_image, Path):
                self.analysis['paths']['background'] = filtering.bkg_image
                image_raw -= self.read_image_as_float(filtering.bkg_image)
            if isinstance(filtering.bkg_image, np.ndarray):
                image_raw -= filtering.bkg_image

        # camera info
        self.analysis['camera']['name'] = self.camera_name
        self.analysis['camera']['r90'] = self.camera_r90
        self.analysis['camera']['raw_shape_ij'] = self.raw_shape_ij

        try:
            self.analysis['camera']['um_per_pix'] = \
                float(GeecsDevice.exp_info['devices'][self.camera_name]['SpatialCalibration']['defaultvalue'])
        except Exception:
            self.analysis['camera']['um_per_pix'] = 1.

        try:
            self.analysis['camera']['target_raw_ij'] = (
                int(GeecsDevice.exp_info['devices'][self.camera_name]['Target.Y']['defaultvalue']),
                int(GeecsDevice.exp_info['devices'][self.camera_name]['Target.X']['defaultvalue']))
        except Exception:
            self.analysis['camera']['target_raw_ij'] = (np.nan, np.nan)

        # initial filtering
        self.analysis = basic_filter(image_raw, self.analysis, filtering.hp_median, filtering.hp_threshold,
                                     filtering.denoise_cycles, filtering.gauss_filter, filtering.com_threshold)
        if self.camera_roi is None:
            self.analysis['filters']['roi'] = \
                np.array([0, image_raw.shape[1] - 1, 0, image_raw.shape[0] - 1])  # left, right, top, bottom
        else:
            self.analysis['filters']['roi'] = self.camera_roi.copy()

        # stop if low-contrast image
        if not self.is_image_valid(filtering.contrast):
            return

        try:
            n_sig = 4
            blurred = self.analysis['arrays']['blurred']

            # com roi (left, right, top, bottom)
            lr = np.round(n_sigma_window(blurred[self.analysis['positions']['com_ij'][0], :], n_sig)).astype(int)
            ud = np.round(n_sigma_window(blurred[:, self.analysis['positions']['com_ij'][1]], n_sig)).astype(int)
            self.analysis['metrics']['roi_com'] = np.concatenate((lr, ud))

            # max roi (left, right, top, bottom)
            lr = np.round(n_sigma_window(blurred[self.analysis['positions']['max_ij'][0], :], n_sig)).astype(int)
            ud = np.round(n_sigma_window(blurred[:, self.analysis['positions']['max_ij'][1]], n_sig)).astype(int)
            self.analysis['metrics']['roi_max'] = np.concatenate((lr, ud))

            # beam edges
            image_edges: np.ndarray = canny(self.analysis['arrays']['thresholded'], sigma=3)
            image_edges = closing(image_edges.astype(float), square(3))

            # boxed image
            if filtering.box:
                label_image = label(image_edges)
                areas = [box.area for box in regionprops(label_image)]
                roi = regionprops(label_image)[areas.index(max(areas))]

                if roi:
                    gain_factor: float = 0.2
                    roi = np.array([roi.bbox[1], roi.bbox[3], roi.bbox[0], roi.bbox[2]])  # left, right, top, bottom

                    width_gain = int(round((roi[1] - roi[0]) * gain_factor))
                    left_gain = min(roi[0], width_gain)
                    right_gain = min(image_edges.shape[1] - 1 - roi[1], width_gain)

                    height_gain = int(round((roi[3] - roi[2]) * gain_factor))
                    top_gain = min(roi[2], height_gain)
                    bottom_gain = min(image_edges.shape[0] - 1 - roi[3], height_gain)

                    gain_pixels = max(left_gain, right_gain, top_gain, bottom_gain)
                    left_gain = min(roi[0], gain_pixels)
                    right_gain = min(image_edges.shape[1] - 1 - roi[1], gain_pixels)
                    top_gain = min(roi[2], gain_pixels)
                    bottom_gain = min(image_edges.shape[0] - 1 - roi[3], gain_pixels)

                    self.analysis['metrics']['roi_edges'] = np.array([roi[0] - left_gain, roi[1] + right_gain,
                                                                      roi[2] - top_gain, roi[3] + bottom_gain])

                    pos_box = np.array(
                        [(self.analysis['metrics']['roi_edges'][2] + self.analysis['metrics']['roi_edges'][3]) / 2.,
                         (self.analysis['metrics']['roi_edges'][0] + self.analysis['metrics']['roi_edges'][1]) / 2.])
                    pos_box = np.round(pos_box).astype(int)

                    self.analysis['positions']['box_ij'] = tuple(pos_box)  # i, j
                    self.analysis['positions']['long_names'].append('box')
                    self.analysis['positions']['short_names'].append('box')

                    # update edges image
                    image_edges[:, :self.analysis['metrics']['roi_edges'][0]] = 0
                    image_edges[:, self.analysis['metrics']['roi_edges'][1]+1:] = 0
                    image_edges[:self.analysis['metrics']['roi_edges'][2], :] = 0
                    image_edges[self.analysis['metrics']['roi_edges'][3]+1:, :] = 0

            self.analysis['arrays']['edges'] = image_edges

            # ellipse fit (min_size: min of major axis, max_size: max of minor axis)
            if filtering.ellipse:
                h_ellipse = hough_ellipse(image_edges, min_size=10, max_size=60, accuracy=8)
                h_ellipse.sort(order='accumulator')
                best = list(h_ellipse[-1])
                yc, xc, a, b = (int(round(x)) for x in best[1:5])
                ellipse = (yc, xc, a, b, best[5])
                self.analysis['metrics']['ellipse'] = ellipse  # (i, j, major, minor, orientation)

                # cy, cx = ellipse_perimeter(*ellipse)
                pos_ellipse = np.array([yc, xc])

                self.analysis['positions']['ellipse_ij'] = tuple(pos_ellipse)  # i, j
                self.analysis['positions']['long_names'].append('ellipse')
                self.analysis['positions']['short_names'].append('ellipse')

        except Exception as ex:
            if isinstance(image, Path):
                image_name = f' {image.name}'
            else:
                image_name = ''
            api_error.error(str(ex), f'Failed to analyze image{image_name}')
            pass

    def is_image_valid(self, contrast: float = 2.) -> bool:
        counts, bins = np.histogram(self.analysis['arrays']['blurred'],
                                    bins=max(10, 2 * int(np.std(self.analysis['arrays']['blurred']))))
        self.analysis['arrays']['histogram'] = (counts, bins)
        # most common value
        self.analysis['metrics']['bkg_level']: float = bins[np.where(counts == np.max(counts))[0][0]]
        self.analysis['metrics']['contrast']: float = contrast
        self.analysis['flags']['is_valid']: bool = np.std(bins) > contrast * self.analysis['metrics']['bkg_level']

        return self.analysis['flags']['is_valid']

    def analyze_profiles(self):
        try:
            positions = [(*self.analysis['positions']['max_ij'], 'max'),
                         (*self.analysis['positions']['com_ij'], 'com')]

            if 'box_ij' in self.analysis['positions']:
                positions.append((*self.analysis['positions']['box_ij'], 'box'))

            if 'ellipse_ij' in self.analysis['positions']:
                positions.append((*self.analysis['positions']['ellipse_ij'], 'ell'))

            x_win = (self.analysis['metrics']['roi_com'][0], self.analysis['metrics']['roi_com'][1]) \
                if 'roi_com' in self.analysis['metrics'] else None
            y_win = (self.analysis['metrics']['roi_com'][2], self.analysis['metrics']['roi_com'][3]) \
                if 'roi_com' in self.analysis['metrics'] else None
            # noinspection PyTypeChecker
            profiles = spot_analysis(self.analysis['arrays']['denoised'], positions, x_window=x_win, y_window=y_win)

            if profiles:
                self.analysis['metrics']['profiles'] = profiles

        except Exception as ex:
            api_error.error(str(ex), 'Failed to analyze profiles')
            pass

    # def summarize_analyses(self):
    #     self.summary = {'max': {}, 'com': {}, 'box': {}, 'ellipse': {}}
    #
    #     for pos in self.summary.keys():
    #         scan_pos = []
    #         scan_pos_fit = []
    #         scan_fwhm_fit = []
    #
    #         for analysis in self.analyses:
    #             if (analysis is not None) and analysis['flags']['is_valid'] \
    #                     and ('profiles' in analysis['metrics']) and (pos in analysis['metrics']['profiles']):
    #                 scan_pos.append(analysis['positions'][f'{pos}_ij'])
    #
    #                 profile = analysis['metrics']['profiles'][pos]
    #                 scan_pos_fit.append((profile['y']['opt'][2], profile['x']['opt'][2]))
    #                 scan_fwhm_fit.append((fwhm(profile['y']['opt'][3]), fwhm(profile['x']['opt'][3])))
    #
    #         if scan_pos:
    #             self.summary[pos][f'scan_pos_roi_ij'] = np.array(scan_pos)
    #             self.summary[pos][f'scan_pos_fit_roi_ij'] = np.array(scan_pos_fit)
    #             self.summary[pos][f'scan_fwhm_fit_ij'] = np.array(scan_fwhm_fit)
    #
    #             self.summary[pos][f'scan_delta_pix_ij'], um_per_pix = \
    #                 ScanImages.calculate_target_offset(self.analyses[-1], self.summary[pos][f'scan_pos_roi_ij'])
    #             self.summary[pos][f'scan_delta_um_xy'] = np.flip(self.summary[pos][f'scan_delta_pix_ij']) * um_per_pix
    #
    #             self.summary[pos][f'scan_delta_fit_pix_ij'], um_per_pix = \
    #                 ScanImages.calculate_target_offset(self.analyses[-1], self.summary[pos][f'scan_pos_fit_roi_ij'])
    #             self.summary[pos][f'scan_delta_fit_um_xy'] = \
    #                 np.flip(self.summary[pos][f'scan_delta_fit_pix_ij']) * um_per_pix
    #
    #             # self.summary[pos][f'mean_pos_roi_ij'] = np.mean(self.summary[f'scan_pos_roi_ij'], axis=0)
    #             # self.summary[pos][f'mean_fwhm_x'] = np.mean(self.summary[f'scan_fwhm_x'])
    #             # self.summary[pos][f'mean_fwhm_y'] = np.mean(self.summary[f'scan_fwhm_y'])
    #             #
    #             # self.summary[pos][f'std_pos_roi_ij'] = np.std(self.summary[f'scan_pos_roi_ij'], axis=0)
    #             # self.summary[pos][f'std_fwhm_x'] = np.std(self.summary[f'scan_fwhm_x'])
    #             # self.summary[pos][f'std_fwhm_y'] = np.std(self.summary[f'scan_fwhm_y'])

    def summarize_analyses(self):
        self.summary = {'positions_roi': {'data': {}, 'fit': {}},
                        'positions_raw': {'data': {}, 'fit': {}},
                        'deltas': {'data': {}, 'fit': {}},
                        'fwhm': {'pix_ij': {}, 'um_xy': {}}}

        for analysis in self.analyses:
            if (analysis is not None) and analysis['flags']['is_valid'] and ('profiles' in analysis['metrics']):
                # collect values from ROI analysis
                for pos in analysis['positions']['short_names']:
                    pos_ij = analysis['positions'][f'{pos}_ij']
                    profile = analysis['metrics']['profiles'][pos]
                    fit_mean_ij = (profile['y']['opt'][2], profile['x']['opt'][2])
                    fit_fwhm_ij = (fwhm(profile['y']['opt'][3]), fwhm(profile['x']['opt'][3]))

                    if f'{pos}_ij' in self.summary['positions_roi']['data']:
                        self.summary['positions_roi']['data'][f'{pos}_ij'] = \
                            np.concatenate([self.summary['positions_roi']['data'][f'{pos}_ij'], [pos_ij]])
                        self.summary['positions_roi']['fit'][f'{pos}_ij'] = \
                            np.concatenate([self.summary['positions_roi']['fit'][f'{pos}_ij'], [fit_mean_ij]])
                        self.summary['fwhm']['pix_ij'][pos] = \
                            np.concatenate([self.summary['fwhm']['pix_ij'][pos], [fit_fwhm_ij]])
                    else:
                        self.summary['positions_roi']['data'][f'{pos}_ij'] = np.array([pos_ij])
                        self.summary['positions_roi']['fit'][f'{pos}_ij'] = np.array([fit_mean_ij])
                        self.summary['fwhm']['pix_ij'][pos] = np.array([fit_fwhm_ij])

        # convert to raw image positions, um FWHMs, and calculate target deltas
        for k in self.summary['positions_roi']['data'].keys():
            self.summary['positions_raw']['data'][k] = \
                ScanImages.processed_to_original_ij(self.summary['positions_roi']['data'][k],
                                                    self.analyses[0]['camera']['raw_shape_ij'],
                                                    self.analyses[0]['camera']['r90'])
            self.summary['positions_raw']['fit'][k] = \
                ScanImages.processed_to_original_ij(self.summary['positions_roi']['fit'][k],
                                                    self.analyses[0]['camera']['raw_shape_ij'],
                                                    self.analyses[0]['camera']['r90'])

            um_per_pix: float = self.analyses[0]['camera']['um_per_pix']
            self.summary['fwhm']['um_xy'][k[:-3]] = np.fliplr(self.summary['fwhm']['pix_ij'][k[:-3]]) * um_per_pix

            self.summary['deltas']['data']['pix_ij'], _ = \
                ScanImages.calculate_target_offset(self.analyses[0], self.summary['positions_roi']['data'][k])
            self.summary['deltas']['data']['um_xy'] = \
                np.fliplr(self.summary['deltas']['data']['pix_ij']) * um_per_pix

            self.summary['deltas']['fit']['pix_ij'], _ = \
                ScanImages.calculate_target_offset(self.analyses[0], self.summary['positions_roi']['fit'][k])
            self.summary['deltas']['fit']['um_xy'] = \
                np.fliplr(self.summary['deltas']['fit']['pix_ij']) * um_per_pix

    @staticmethod
    def processed_to_original_ij(coords_ij: Union[tuple[int, int], np.ndarray], raw_shape_ij: tuple[int, int],
                                 rot_deg: int = 0) -> Union[tuple[int, int], np.ndarray]:
        rots: int = divmod(rot_deg, 90)[0] % 4
        raw_coords: Union[tuple[int, int], np.ndarray]
        is_tuple: bool = isinstance(coords_ij, tuple)
        is_1d: bool = isinstance(coords_ij, np.ndarray) and (coords_ij.ndim == 1)

        if is_tuple or is_1d:
            coords_ij = np.array([coords_ij])

        if rots == 1:
            # 90deg: [j, j_max - i - 1]
            raw_coords = np.stack([coords_ij[:, 1],
                                  raw_shape_ij[1] - coords_ij[:, 0] - 1]).transpose()
        elif rots == 2:
            # 180deg: [i_max - i - 1, j_max - j - 1]
            raw_coords = np.stack([raw_shape_ij[0] - coords_ij[:, 0] - 1,
                                  raw_shape_ij[1] - coords_ij[:, 1] - 1]).transpose()
        elif rots == 3:
            # 270deg: [i_max - j - 1, i]
            raw_coords = np.stack([raw_shape_ij[0] - coords_ij[:, 1] - 1,
                                  coords_ij[:, 0]]).transpose()
        else:
            # 0deg: [i, j]
            raw_coords = coords_ij

        if is_tuple:
            raw_coords = tuple(raw_coords[0])

        if is_1d:
            raw_coords = raw_coords[0]

        return raw_coords

    @staticmethod
    def original_to_processed_ij(coords_ij: Union[tuple[int, int], np.ndarray], raw_shape_ij: tuple[int, int],
                                 rot_deg: int = 0) -> tuple[int, int]:
        rots: int = divmod(rot_deg, 90)[0] % 4
        raw_coords: Union[tuple[int, int], np.ndarray]
        is_tuple: bool = isinstance(coords_ij, tuple)
        is_1d: bool = isinstance(coords_ij, np.ndarray) and (coords_ij.ndim == 1)

        if is_tuple or is_1d:
            coords_ij = np.array([coords_ij])

        if rots == 1:
            # 90deg: [j_max - j - 1, i]
            raw_coords = np.stack([raw_shape_ij[1] - coords_ij[:, 1] - 1,
                                   coords_ij[:, 0]]).transpose()
        elif rots == 2:
            # 180deg: [i_max - i - 1, j_max - j - 1]
            raw_coords = np.stack([raw_shape_ij[0] - coords_ij[:, 0] - 1,
                                   raw_shape_ij[1] - coords_ij[:, 1] - 1]).transpose()
        elif rots == 3:
            # 270deg: [j, i_max - i - 1]
            raw_coords = np.stack([coords_ij[:, 1],
                                  raw_shape_ij[0] - coords_ij[:, 0] - 1]).transpose()
        else:
            # 0deg: [i, j]
            raw_coords = coords_ij

        if is_tuple:
            raw_coords = tuple(raw_coords[0])

        if is_1d:
            raw_coords = raw_coords[0]

        return raw_coords

<<<<<<< HEAD
            else:
                # 0deg: [i_min, j_min]
                roi_ij_offset = self.camera_roi[[2, 0]]

            for pos in positions:
                if f'position_{pos}' in self.average_analysis and self.average_analysis[f'position_{pos}']:
                    target_analysis[f'avg_img_{pos}_delta_pix'] = \
                        np.array(self.average_analysis[f'position_{pos}']) + roi_ij_offset - target_ij
                    target_analysis[f'avg_img_{pos}_delta_mm'] = \
                        np.roll(target_analysis[f'avg_img_{pos}_delta_pix'], 1) \
                        * target_analysis['target_um_pix'] / 1000.

                if f'scan_pos_{pos}' in self.analyses_summary and self.analyses_summary[f'scan_pos_{pos}'].any():
                    target_analysis[f'scan_pos_{pos}_delta_pix'] = \
                        np.array(self.analyses_summary[f'scan_pos_{pos}']) + roi_ij_offset - target_ij
                    target_analysis[f'scan_pos_{pos}_delta_mm'] = \
                        np.roll(target_analysis[f'scan_pos_{pos}_delta_pix'], 1) \
                        * target_analysis['target_um_pix'] / 1000.

                    target_analysis[f'target_deltas_pix_{pos}_mean'] = \
                        np.mean(target_analysis[f'scan_pos_{pos}_delta_pix'], axis=0)
                    target_analysis[f'target_deltas_pix_{pos}_std'] = \
                        np.std(target_analysis[f'scan_pos_{pos}_delta_pix'], axis=0)

                    target_analysis[f'target_deltas_mm_{pos}_mean'] = \
                        np.mean(target_analysis[f'scan_pos_{pos}_delta_mm'], axis=0)
                    target_analysis[f'target_deltas_mm_{pos}_std'] = \
                        np.std(target_analysis[f'scan_pos_{pos}_delta_mm'], axis=0)

                    target_analysis['roi_ij_offset'] = roi_ij_offset
                    target_analysis['target_ij_raw'] = tuple(target_ij)
                    target_analysis['raw_shape_ij'] = self.raw_size
                    target_analysis['camera_roi'] = self.camera_roi
                    target_analysis['camera_r90'] = rots * 90

        return target_analysis

    def _summarize_image_analyses(self) -> dict[str, Any]:
        positions = ['max', 'com', 'box', 'ellipse']
        summary: dict[str, Any] = {}

        for pos in positions:
            scan_pos = []
            scan_pos_fwhm_x = []
            scan_pos_fwhm_y = []

            for analysis in self.image_analyses:
                if analysis is not None and analysis['is_valid'] and f'opt_x_{pos}' in analysis:
                    scan_pos.append(analysis[f'position_{pos}'])
                    scan_pos_fwhm_x.append(fwhm(analysis[f'opt_x_{pos}'][3]))
                    scan_pos_fwhm_y.append(fwhm(analysis[f'opt_y_{pos}'][3]))

            if scan_pos:
                summary[f'scan_pos_{pos}'] = np.array(scan_pos)
                summary[f'scan_pos_{pos}_fwhm_x'] = np.array(scan_pos_fwhm_x)
                summary[f'scan_pos_{pos}_fwhm_y'] = np.array(scan_pos_fwhm_y)

                summary[f'mean_pos_{pos}'] = np.mean(summary[f'scan_pos_{pos}'], axis=0)
                summary[f'mean_pos_{pos}_fwhm_x'] = np.mean(summary[f'scan_pos_{pos}_fwhm_x'])
                summary[f'mean_pos_{pos}_fwhm_y'] = np.mean(summary[f'scan_pos_{pos}_fwhm_y'])

                summary[f'median_pos_{pos}'] = np.median(summary[f'scan_pos_{pos}'], axis=0)
                summary[f'median_pos_{pos}_fwhm_x'] = np.median(summary[f'scan_pos_{pos}_fwhm_x'])
                summary[f'median_pos_{pos}_fwhm_y'] = np.median(summary[f'scan_pos_{pos}_fwhm_y'])

                summary[f'std_pos_{pos}'] = np.std(summary[f'scan_pos_{pos}'], axis=0)
                summary[f'std_pos_{pos}_fwhm_x'] = np.std(summary[f'scan_pos_{pos}_fwhm_x'])
                summary[f'std_pos_{pos}_fwhm_y'] = np.std(summary[f'scan_pos_{pos}_fwhm_y'])

                summary[f'skew_pos_{pos}'] = \
                    np.sum((summary[f'scan_pos_{pos}'] - summary[f'mean_pos_{pos}'])**3, axis=0) / \
                    ((summary[f'scan_pos_{pos}'].shape[0]) * (summary[f'std_pos_{pos}']**3))
                summary[f'skew_pos_{pos}_fwhm_x'] = \
                    np.sum((summary[f'scan_pos_{pos}_fwhm_x'] - summary[f'mean_pos_{pos}_fwhm_x'])**3, axis=0) / \
                    ((summary[f'scan_pos_{pos}_fwhm_x'].shape[0]) * (summary[f'std_pos_{pos}_fwhm_x']**3))
                summary[f'skew_pos_{pos}_fwhm_y'] = \
                    np.sum((summary[f'scan_pos_{pos}_fwhm_y'] - summary[f'mean_pos_{pos}_fwhm_y'])**3, axis=0) / \
                    ((summary[f'scan_pos_{pos}_fwhm_y'].shape[0]) * (summary[f'std_pos_{pos}_fwhm_y']**3))

        return summary
=======
    # def _target_analysis(self, new_targets: bool = False) -> dict[str, Any]:
    #     positions = ['max', 'com', 'box', 'ellipse']
    #     target_analysis: dict[str, Any] = {}
    #     target_found: bool = True
    #
    #     try:
    #         target_analysis['target_um_pix'] = \
    #             float(GeecsDevice.exp_info['devices'][self.camera_name]['SpatialCalibration']['defaultvalue'])
    #         if new_targets:
    #             target_ij = np.zeros((2,))
    #         else:
    #             target_ij = np.array(
    #                 [int(GeecsDevice.exp_info['devices'][self.camera_name]['Target.Y']['defaultvalue']),
    #                  int(GeecsDevice.exp_info['devices'][self.camera_name]['Target.X']['defaultvalue'])])
    #     except Exception:
    #         target_found = False
    #         target_analysis['target_um_pix'] = 1.
    #         target_ij = np.zeros((2,))
    #
    #     if self.average_analysis and self.summary:
    #         rots: int = divmod(self.camera_r90, 90)[0] % 4  # quotient modulo 4: [0-3]
    #
    #         if rots == 1:
    #             # 90deg: [j_raw - j_max - 1, i_min]
    #             roi_ij_offset = np.array([self.raw_size[1] - self.camera_roi[1] - 1, self.camera_roi[2]])
    #             if target_found and not new_targets:
    #                 target_ij = np.array([self.raw_size[1] - target_ij[1] - 1, target_ij[0]])
    #
    #         elif rots == 2:
    #             # 180deg: [i_raw - i_max - 1, j_raw - j_max - 1]
    #             roi_ij_offset = np.array([self.raw_size[0] - self.camera_roi[3] - 1,
    #                                       self.raw_size[1] - self.camera_roi[1] - 1])
    #             if target_found and not new_targets:
    #                 target_ij = np.array([self.raw_size[0] - target_ij[0] - 1, self.raw_size[1] - target_ij[1] - 1])
    #
    #         elif rots == 3:
    #             # 270deg: [j_min, i_raw - i_max - 1]
    #             roi_ij_offset = np.array([self.camera_roi[0], self.raw_size[0] - self.camera_roi[3] - 1])
    #             if target_found and not new_targets:
    #                 target_ij = np.array([target_ij[1], self.raw_size[0] - target_ij[0] - 1])
    #
    #         else:
    #             # 0deg: [i_min, j_min]
    #             roi_ij_offset = self.camera_roi[[2, 0]]
    #
    #         for pos in positions:
    #             if f'position_{pos}' in self.average_analysis and self.average_analysis[f'position_{pos}']:
    #                 target_analysis[f'avg_img_{pos}_delta_pix'] = \
    #                     np.array(self.average_analysis[f'position_{pos}']) + roi_ij_offset - target_ij
    #                 target_analysis[f'avg_img_{pos}_delta_mm'] = \
    #                     np.roll(target_analysis[f'avg_img_{pos}_delta_pix'], 1) \
    #                     * target_analysis['target_um_pix'] / 1000.
    #
    #             if f'scan_pos_{pos}' in self.summary and self.summary[f'scan_pos_{pos}'].any():
    #                 target_analysis[f'scan_pos_{pos}_delta_pix'] = \
    #                     np.array(self.summary[f'scan_pos_{pos}']) + roi_ij_offset - target_ij
    #                 target_analysis[f'scan_pos_{pos}_delta_mm'] = \
    #                     np.roll(target_analysis[f'scan_pos_{pos}_delta_pix'], 1) \
    #                     * target_analysis['target_um_pix'] / 1000.
    #
    #                 target_analysis[f'target_deltas_pix_{pos}_mean'] = \
    #                     np.mean(target_analysis[f'scan_pos_{pos}_delta_pix'], axis=0)
    #                 target_analysis[f'target_deltas_pix_{pos}_std'] = \
    #                     np.std(target_analysis[f'scan_pos_{pos}_delta_pix'], axis=0)
    #
    #                 target_analysis[f'target_deltas_mm_{pos}_mean'] = \
    #                     np.mean(target_analysis[f'scan_pos_{pos}_delta_mm'], axis=0)
    #                 target_analysis[f'target_deltas_mm_{pos}_std'] = \
    #                     np.std(target_analysis[f'scan_pos_{pos}_delta_mm'], axis=0)
    #
    #                 target_analysis['roi_ij_offset'] = roi_ij_offset
    #                 target_analysis['target_ij_raw'] = tuple(target_ij)
    #                 target_analysis['raw_shape_ij'] = self.raw_size
    #                 target_analysis['camera_roi'] = self.camera_roi
    #                 target_analysis['camera_r90'] = rots * 90
    #
    #     return target_analysis
>>>>>>> 0d6fcecc

    @staticmethod
    def calculate_target_offset(analysis: dict[str, Any], pos_roi_ij: Union[tuple[int, int], np.ndarray]) \
            -> tuple[Union[tuple[int, int], np.ndarray], float]:
        rot_deg: int = analysis['camera']['r90']
        raw_shape_ij: tuple[int, int] = analysis['camera']['raw_shape_ij']
        um_per_pix: float = analysis['camera']['um_per_pix']
        target_raw_ij: tuple[int, int] = analysis['camera']['target_raw_ij']

        is_tuple: bool = isinstance(pos_roi_ij, tuple)
        is_1d: bool = isinstance(pos_roi_ij, np.ndarray) and (pos_roi_ij.ndim == 1)

        if is_tuple or is_1d:
            pos_roi_ij = np.array([pos_roi_ij])

        pos_raw_ij = ScanImages.processed_to_original_ij(pos_roi_ij, raw_shape_ij, rot_deg)
        delta_raw_ij = pos_raw_ij - np.array(target_raw_ij)

        if is_tuple:
            delta_raw_ij = tuple(delta_raw_ij[0])

        if is_1d:
            delta_raw_ij = delta_raw_ij[0]

        return delta_raw_ij, um_per_pix

    @staticmethod
    def render_image_analysis(analysis: dict[str, Any], tag: str = '', profiles: tuple[str] = ('com',),
                              comparison: bool = True, block: bool = False, save_folder: Optional[Path] = None):
        try:
            if not tag:
                image_path: Path = Path(analysis['paths']['image'])
                tag = image_path.name.split(".")[0].split("_")[-1]

            for profile in profiles:
                if ('profiles' in analysis['metrics']) and (profile in analysis['metrics']['profiles']):
                    fig = plt.figure(figsize=(ScanImages.fig_size[0] * 1.5, ScanImages.fig_size[1]))

                    grid = plt.GridSpec(2, 4, hspace=0.3, wspace=0.3)
                    ax_i = fig.add_subplot(grid[:, :2])
                    ax_x = fig.add_subplot(grid[0, 2:])
                    ax_y = fig.add_subplot(grid[1, 2:], sharey=ax_x)

                    # raw image
                    ax_i.imshow(analysis['arrays']['denoised'], cmap='hot', aspect='equal', origin='upper', vmin=0,
                                vmax=1.5 * analysis['arrays']['denoised'][analysis['positions']['max_ij'][0],
                                                                          analysis['positions']['max_ij'][1]])

                    if 'edges' in analysis['arrays']:
                        edges = np.where(analysis['arrays']['edges'] != 0)
                        ax_i.scatter(edges[1], edges[0], s=0.3, c='b', alpha=0.2)

                    # roi com
                    if 'roi_com' in analysis['metrics']:
                        roi: np.ndarray = analysis['metrics']['roi_com']
                        rect = mpatches.Rectangle((roi[0], roi[2]), roi[1] - roi[0], roi[3] - roi[2],
                                                  fill=False, edgecolor='cyan', linestyle='--', linewidth=0.5)
                        ax_i.add_patch(rect)

                    # roi edges
                    if 'roi_edges' in analysis['metrics']:
                        roi: np.ndarray = analysis['metrics']['roi_edges']
                        rect = mpatches.Rectangle((roi[0], roi[2]), roi[1] - roi[0], roi[3] - roi[2],
                                                  fill=False, edgecolor='yellow', linestyle='--', linewidth=0.5)
                        ax_i.add_patch(rect)

                    # ellipse
                    if 'ellipse' in analysis['metrics']:
                        ell = mpatches.Ellipse(
                            xy=(analysis['metrics']['ellipse'][1], analysis['metrics']['ellipse'][0]),
                            width=2*analysis['metrics']['ellipse'][3], height=2*analysis['metrics']['ellipse'][2],
                            angle=math.degrees(analysis['metrics']['ellipse'][4]))
                        ax_i.add_artist(ell)
                        ell.set_alpha(0.66)
                        ell.set_edgecolor('g')
                        ell.set_linewidth(1)
                        # noinspection PyArgumentList
                        ell.set_fill(False)

                    # profile lineouts
                    ax_i.axvline(analysis['positions'][f'{profile}_ij'][1], color='w', linestyle='--', linewidth=0.5)
                    ax_i.axhline(analysis['positions'][f'{profile}_ij'][0], color='w', linestyle='--', linewidth=0.5)
                    ax_i.plot(analysis['positions'][f'{profile}_ij'][1],
                              analysis['positions'][f'{profile}_ij'][0], 'w.', markersize=3)
                    if ax_i.xaxis_inverted():
                        ax_i.invert_xaxis()
                    if not ax_i.yaxis_inverted():
                        ax_i.invert_yaxis()

                    # lineouts
                    ax_x.plot(analysis['metrics']['profiles'][profile]['x']['axis'],
                              analysis['metrics']['profiles'][profile]['x']['data'], 'b-', label='data (x)')
                    ax_x.plot(analysis['metrics']['profiles'][profile]['x']['axis'],
                              analysis['metrics']['profiles'][profile]['x']['fit'], 'm-',
                              label=f"FWHM: {fwhm(analysis['metrics']['profiles'][profile]['x']['opt'][3]):.1f}")
                    ax_x.legend(loc='best', prop={'size': 8})

                    ax_y.plot(analysis['metrics']['profiles'][profile]['y']['axis'],
                              analysis['metrics']['profiles'][profile]['y']['data'], 'b-', label='data (y)')
                    ax_y.plot(analysis['metrics']['profiles'][profile]['y']['axis'],
                              analysis['metrics']['profiles'][profile]['y']['fit'], 'm-',
                              label=f"FWHM: {fwhm(analysis['metrics']['profiles'][profile]['y']['opt'][3]):.1f}")
                    ax_y.legend(loc='best', prop={'size': 8})

                    # plot & save
                    if save_folder:
                        image_path: Path = save_folder / f'{profile}_profiles_{tag}.png'
                        plt.savefig(image_path, dpi=300)

                    if block:
                        plt.show(block=block)

                    try:
                        plt.close(fig)
                    except Exception:
                        pass

            # ___________________________________________
            if comparison and ('positions' in analysis) and ('profiles' in analysis['metrics']):
                profiles_fig_size = (ScanImages.fig_size[0] * 1.5,
                                     ScanImages.fig_size[1] * math.ceil(len(analysis['positions']) / 3))

                fig, axs = plt.subplots(ncols=3, nrows=len(analysis['positions']['short_names']),
                                        figsize=profiles_fig_size, sharex='col', sharey='col')

                for it, pos in enumerate(analysis['positions']['short_names']):
                    pos_ij = analysis['positions'][f'{pos}_ij']
                    profile = analysis['metrics']['profiles'][pos]

                    if isinstance(pos_ij, tuple) and not np.isnan(pos_ij[:2]).any():
                        axs[it, 0].imshow(analysis['arrays']['denoised'], cmap='hot', aspect='equal', origin='upper',
                                          vmin=0,
                                          vmax=1.5 * analysis['arrays']['denoised'][analysis['positions']['max_ij'][0],
                                                                                    analysis['positions']['max_ij'][1]])
                        axs[it, 0].axvline(pos_ij[1], color='w', linestyle='--', linewidth=0.5)
                        axs[it, 0].axhline(pos_ij[0], color='w', linestyle='--', linewidth=0.5)
                        axs[it, 0].plot(pos_ij[1], pos_ij[0], '.w', markersize=2)
                        axs[it, 0].set_ylabel(analysis['positions']['long_names'][it])
                        axs[it, 1].plot(profile['x']['axis'], profile['x']['data'], 'b-', label='data')
                        axs[it, 1].plot(profile['x']['axis'], profile['x']['fit'], 'm-',
                                        label=r'$\mu$ = ' + f"{profile['x']['opt'][2]:.1f}, " +
                                              r'$\sigma$ = ' + f"{fwhm(profile['x']['opt'][3]):.1f}")
                        axs[it, 1].legend(loc='best', prop={'size': 8})
                        axs[it, 2].plot(profile['y']['axis'], profile['y']['data'], 'b-', label='data')
                        axs[it, 2].plot(profile['y']['axis'], profile['y']['fit'], 'm-',
                                        label=r'$\mu$ = ' + f"{profile['y']['opt'][2]:.1f}, " +
                                              r'$\sigma$ = ' + f"{fwhm(profile['y']['opt'][3]):.1f}")
                        axs[it, 2].legend(loc='best', prop={'size': 8})

                if save_folder:
                    image_path: Path = save_folder / f'all_profiles_{tag}.png'
                    plt.savefig(image_path, dpi=300)

                if block:
                    plt.show(block=block)

                try:
                    plt.close(fig)
                except Exception:
                    pass

        except Exception as ex:
            api_error.error(str(ex), f'Failed to plot analysis for {Path(analysis["image_path"]).name}')
            pass


if __name__ == '__main__':
    base_path = Path(r'C:\Users\GuillaumePlateau\Documents\LBL\Data')
    # base_path: Path = Path(r'Z:\data')

    is_local = (str(base_path)[0] == 'C')
    if not is_local:
        GeecsDevice.exp_info = GeecsDatabase.collect_exp_info('Undulator')

    _base_tag = (2023, 7, 6, 7)
    _camera_tag = 'P1'

    _folder = base_path/'Undulator'/f'Y{_base_tag[0]}'/f'{_base_tag[1]:02d}-{cal.month_name[_base_tag[1]][:3]}'
    _folder = _folder/f'{str(_base_tag[0])[-2:]}_{_base_tag[1]:02d}{_base_tag[2]:02d}'/'scans'/f'Scan{_base_tag[3]:03d}'

    _scan = ScanData(_folder, ignore_experiment_name=is_local)
    _images = ScanImages(_scan, _camera_tag)
    _images.run_analysis_with_checks(
        initial_filtering=FiltersParameters(contrast=1.333, hp_median=2, hp_threshold=3., denoise_cycles=0,
                                            gauss_filter=5., com_threshold=0.66, bkg_image=None, box=True,
                                            ellipse=False),
        plots=True, save=False)
    print('done')<|MERGE_RESOLUTION|>--- conflicted
+++ resolved
@@ -599,88 +599,6 @@
 
         return raw_coords
 
-<<<<<<< HEAD
-            else:
-                # 0deg: [i_min, j_min]
-                roi_ij_offset = self.camera_roi[[2, 0]]
-
-            for pos in positions:
-                if f'position_{pos}' in self.average_analysis and self.average_analysis[f'position_{pos}']:
-                    target_analysis[f'avg_img_{pos}_delta_pix'] = \
-                        np.array(self.average_analysis[f'position_{pos}']) + roi_ij_offset - target_ij
-                    target_analysis[f'avg_img_{pos}_delta_mm'] = \
-                        np.roll(target_analysis[f'avg_img_{pos}_delta_pix'], 1) \
-                        * target_analysis['target_um_pix'] / 1000.
-
-                if f'scan_pos_{pos}' in self.analyses_summary and self.analyses_summary[f'scan_pos_{pos}'].any():
-                    target_analysis[f'scan_pos_{pos}_delta_pix'] = \
-                        np.array(self.analyses_summary[f'scan_pos_{pos}']) + roi_ij_offset - target_ij
-                    target_analysis[f'scan_pos_{pos}_delta_mm'] = \
-                        np.roll(target_analysis[f'scan_pos_{pos}_delta_pix'], 1) \
-                        * target_analysis['target_um_pix'] / 1000.
-
-                    target_analysis[f'target_deltas_pix_{pos}_mean'] = \
-                        np.mean(target_analysis[f'scan_pos_{pos}_delta_pix'], axis=0)
-                    target_analysis[f'target_deltas_pix_{pos}_std'] = \
-                        np.std(target_analysis[f'scan_pos_{pos}_delta_pix'], axis=0)
-
-                    target_analysis[f'target_deltas_mm_{pos}_mean'] = \
-                        np.mean(target_analysis[f'scan_pos_{pos}_delta_mm'], axis=0)
-                    target_analysis[f'target_deltas_mm_{pos}_std'] = \
-                        np.std(target_analysis[f'scan_pos_{pos}_delta_mm'], axis=0)
-
-                    target_analysis['roi_ij_offset'] = roi_ij_offset
-                    target_analysis['target_ij_raw'] = tuple(target_ij)
-                    target_analysis['raw_shape_ij'] = self.raw_size
-                    target_analysis['camera_roi'] = self.camera_roi
-                    target_analysis['camera_r90'] = rots * 90
-
-        return target_analysis
-
-    def _summarize_image_analyses(self) -> dict[str, Any]:
-        positions = ['max', 'com', 'box', 'ellipse']
-        summary: dict[str, Any] = {}
-
-        for pos in positions:
-            scan_pos = []
-            scan_pos_fwhm_x = []
-            scan_pos_fwhm_y = []
-
-            for analysis in self.image_analyses:
-                if analysis is not None and analysis['is_valid'] and f'opt_x_{pos}' in analysis:
-                    scan_pos.append(analysis[f'position_{pos}'])
-                    scan_pos_fwhm_x.append(fwhm(analysis[f'opt_x_{pos}'][3]))
-                    scan_pos_fwhm_y.append(fwhm(analysis[f'opt_y_{pos}'][3]))
-
-            if scan_pos:
-                summary[f'scan_pos_{pos}'] = np.array(scan_pos)
-                summary[f'scan_pos_{pos}_fwhm_x'] = np.array(scan_pos_fwhm_x)
-                summary[f'scan_pos_{pos}_fwhm_y'] = np.array(scan_pos_fwhm_y)
-
-                summary[f'mean_pos_{pos}'] = np.mean(summary[f'scan_pos_{pos}'], axis=0)
-                summary[f'mean_pos_{pos}_fwhm_x'] = np.mean(summary[f'scan_pos_{pos}_fwhm_x'])
-                summary[f'mean_pos_{pos}_fwhm_y'] = np.mean(summary[f'scan_pos_{pos}_fwhm_y'])
-
-                summary[f'median_pos_{pos}'] = np.median(summary[f'scan_pos_{pos}'], axis=0)
-                summary[f'median_pos_{pos}_fwhm_x'] = np.median(summary[f'scan_pos_{pos}_fwhm_x'])
-                summary[f'median_pos_{pos}_fwhm_y'] = np.median(summary[f'scan_pos_{pos}_fwhm_y'])
-
-                summary[f'std_pos_{pos}'] = np.std(summary[f'scan_pos_{pos}'], axis=0)
-                summary[f'std_pos_{pos}_fwhm_x'] = np.std(summary[f'scan_pos_{pos}_fwhm_x'])
-                summary[f'std_pos_{pos}_fwhm_y'] = np.std(summary[f'scan_pos_{pos}_fwhm_y'])
-
-                summary[f'skew_pos_{pos}'] = \
-                    np.sum((summary[f'scan_pos_{pos}'] - summary[f'mean_pos_{pos}'])**3, axis=0) / \
-                    ((summary[f'scan_pos_{pos}'].shape[0]) * (summary[f'std_pos_{pos}']**3))
-                summary[f'skew_pos_{pos}_fwhm_x'] = \
-                    np.sum((summary[f'scan_pos_{pos}_fwhm_x'] - summary[f'mean_pos_{pos}_fwhm_x'])**3, axis=0) / \
-                    ((summary[f'scan_pos_{pos}_fwhm_x'].shape[0]) * (summary[f'std_pos_{pos}_fwhm_x']**3))
-                summary[f'skew_pos_{pos}_fwhm_y'] = \
-                    np.sum((summary[f'scan_pos_{pos}_fwhm_y'] - summary[f'mean_pos_{pos}_fwhm_y'])**3, axis=0) / \
-                    ((summary[f'scan_pos_{pos}_fwhm_y'].shape[0]) * (summary[f'std_pos_{pos}_fwhm_y']**3))
-
-        return summary
-=======
     # def _target_analysis(self, new_targets: bool = False) -> dict[str, Any]:
     #     positions = ['max', 'com', 'box', 'ellipse']
     #     target_analysis: dict[str, Any] = {}
@@ -758,7 +676,6 @@
     #                 target_analysis['camera_r90'] = rots * 90
     #
     #     return target_analysis
->>>>>>> 0d6fcecc
 
     @staticmethod
     def calculate_target_offset(analysis: dict[str, Any], pos_roi_ij: Union[tuple[int, int], np.ndarray]) \
