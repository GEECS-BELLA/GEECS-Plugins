from __future__ import annotations

# Standard library imports
from typing import Optional
import time
import threading
import logging
import importlib
from pathlib import Path

# Third-party library imports
import pandas as pd

# Internal project imports
from . import DeviceManager, ActionManager, DataLogger, DatabaseDictLookup, ScanDataManager
from .utils import ConsoleLogger

from geecs_python_api.controls.devices.scan_device import ScanDevice
<<<<<<< HEAD


=======
from geecs_python_api.controls.interface.geecs_errors import GeecsDeviceInstantiationError
>>>>>>> a54ae0c6

database_dict = DatabaseDictLookup()


def get_database_dict():
    return database_dict.get_database()


class ScanManager:
    """
    Manages the execution of scans, including configuration, device control,
    and data logging. This class handles the interaction between devices,
    data acquisition, and scanning logic. A 'save_devices' config file should be passed
    to the device_manager to initialize the desired saving configuration.
    """
    
    def __init__(self, experiment_dir: str, shot_control_information: dict,
                 options_dict: Optional[dict] = None, device_manager=None, scan_data=None):
        """
        Initialize the ScanManager and its components.

        Args:
            experiment_dir (str): Directory where experiment data is stored.
            device_manager (DeviceManager, optional): DeviceManager instance for managing devices.
            shot_control_device (str, optional): GEECS Device that controls the shot timing
        """
        database_dict.reload(experiment_name=experiment_dir)
        self.device_manager = device_manager or DeviceManager(experiment_dir=experiment_dir)
        self.action_manager = ActionManager(experiment_dir=experiment_dir)
        self.initialization_success = False

        self.MC_ip = ""
        
        # Initialize ScanDataManager with device_manager and scan_data
        self.scan_data_manager = ScanDataManager(self.device_manager, scan_data, database_dict)

        self.data_logger = DataLogger(experiment_dir, self.device_manager)  # Initialize DataLogger
        self.save_data = True

        self.shot_control: Optional[ScanDevice] = None
        self.shot_control_variables = None
        shot_control_device = shot_control_information.get('device', None)
        if shot_control_device:
            self.shot_control = ScanDevice(shot_control_information['device'])
            self.shot_control_variables = shot_control_information['variables']

        self.results = {}  # Store results for later processing

        self.stop_scanning_thread_event = threading.Event()  # Event to signal the logging thread to stop

        # Use the ConsoleLogger class
        self.console_logger = ConsoleLogger(log_file="scan_execution.log", level=logging.INFO, console=True)
        self.console_logger.setup_logging()

        self.virtual_variable_list = []
        self.virtual_variable_name = None

        self.acquisition_time = 0

        self.scanning_thread = None  # NEW: Separate thread for scanning

        self.scan_step_start_time = 0
        self.scan_step_end_time = 0

        self.initial_state = None
        self.scan_steps = []  # To store the precomputed scan steps

        self.pause_scan_event = threading.Event()  # Event to handle scan pausing
        self.pause_scan_event.set()  # Set to 'running' by default
        self.pause_time = 0

        self.options_dict: dict = {} if options_dict is None else options_dict

    def pause_scan(self):
        """Pause the scanning process by clearing the pause event."""
        if self.pause_scan_event.is_set():
            self.pause_scan_event.clear()
            logging.info("Scanning paused.")

    def resume_scan(self):
        """Resume the scanning process by setting the pause event."""
        if not self.pause_scan_event.is_set():
            self.pause_scan_event.set()
            logging.info("Scanning resumed.")

    def reinitialize(self, config_path=None, config_dictionary=None, scan_data=None) -> bool:
        """
        Reinitialize the ScanManager with new configurations and reset the logging system.

        Args:
            config_path (str, optional): Path to the configuration file.
            config_dictionary (dict, optional): Dictionary containing configuration settings.
            scan_data (ScanData, optional):  If given, scan_data_manager will use an alternative scan folder

        Returns:
            (bool) True if successful and all devices connected.  False otherwise
        """

        self.initial_state = None
        self.initialization_success = False

        try:
            self.device_manager.reinitialize(config_path=config_path, config_dictionary=config_dictionary)
        except GeecsDeviceInstantiationError as e:
            logging.error(f"Device reinitialization failed during initialization of device manager. check "
                          f"that all devices are on and available: {e}")
            # Optionally, notify the user via a UI pop-up or other mechanism here
            # Then, you can abort reinitialization:
            return False

        self.scan_data_manager = ScanDataManager(self.device_manager, scan_data, database_dict)


        if config_dictionary is not None and 'options' in config_dictionary:
            self.options_dict = config_dictionary['options']

        new_mc_ip = self.options_dict.get("Master Control IP", "")
        if self.shot_control and new_mc_ip and self.MC_ip != new_mc_ip:
            self.MC_ip = new_mc_ip
            self.enable_live_ECS_dump(client_ip=self.MC_ip)

        self.data_logger.reinitialize_sound_player()
        self.data_logger.last_log_time_sync = {}
        self.data_logger.update_repetition_rate(self.options_dict.get('rep_rate_hz', 1))
        self.console_logger.stop_logging()
        self.console_logger.setup_logging()

        self.initialization_success = True
        return self.initialization_success

    def _set_trigger(self, state: str):
        """
        Set the trigger state and update variables accordingly.  Can be specified using Timing Setup in the GUI

        Args:
            state (str): Either 'OFF', 'SCAN', or 'STANDBY'.   Used for when trigger is off, or during/outside a scan
        """
        if self.shot_control is None or self.shot_control_variables is None:
            logging.info(f"No shot control device, skipping 'set state {state}'")
            return

        valid_states = ['OFF', 'SCAN', 'STANDBY']

        if state in valid_states:
            for variable in self.shot_control_variables.keys():
                variable_settings = self.shot_control_variables[variable]
                self.shot_control.set(variable, variable_settings[state])
                logging.info(f"Setting {variable} to {variable_settings[state]}")
            logging.info(f"Trigger turned to state {state}.")
        else:
            logging.error(f"Invalid trigger state: {state}")

    def trigger_off(self):
        """Turns off the trigger and sets the amplitude to 0.5."""
        self._set_trigger('OFF')

    def trigger_on(self):
        """Turns on the trigger and sets the amplitude to 4.0."""
        self._set_trigger('SCAN')

    def is_scanning_active(self):
        """
        Check if a scan is currently active.

        Returns:
            bool: True if scanning is active, False otherwise.
        """

        return self.scanning_thread and self.scanning_thread.is_alive()

    def start_scan_thread(self, scan_config=None):
        """
        Start a new scan in a separate thread. Having it in a separate thread allows it to be interupted
        externally using the stop_scan_thread method

        Args:
            scan_config (dict, optional): Configuration settings for the scan, including variables, start, end, step, and wait times.
        """
        if not self.initialization_success:
            logging.error("initialization unsuccessful, cannot start a new scan session")
            return

        if self.is_scanning_active():
            logging.warning("scanning is already active, cannot start a new scan session.")
            return

        # Ensure the stop event is cleared before starting a new session
        self.stop_scanning_thread_event.clear()

        # Start a new thread for logging
        logging.info(f'scan config is this: {scan_config}')
        self.scanning_thread = threading.Thread(target=self.start_scan, args=(scan_config,))
        self.scanning_thread.start()
        logging.info("Scan thread started.")

    def stop_scanning_thread(self):
        """
        Stop the currently running scanning thread and clean up resources.
        """

        if not self.is_scanning_active():
            logging.warning("No active scanning thread to stop.")
            return

        # Stop the scan and wait for the thread to finish
        logging.info("Stopping the scanning thread...")

        # Set the event to signal the logging loop to stop
        logging.info("Stopping the scanning thread...")
        self.stop_scanning_thread_event.set()

        self.scanning_thread.join()  # Wait for the thread to finish
        self.scanning_thread = None  # Clean up the thread
        logging.info("scanning thread stopped and disposed.")

    def start_scan(self, scan_config):

        """
        Start a scan while dynamically performing actions
        or handling 'noscan' (or 'statistics') scans during the acquisition process.

        Args:
            scan_config (dict): Configuration for the scan, including device variables, start, end, step, and wait times.

        Returns:
            pandas.DataFrame: A DataFrame containing the results of the scan.
        """
        if not self.initialization_success:
            logging.error("initialization unsuccessful, cannot start a new scan session")
            return

        log_df = pd.DataFrame()  # Initialize in case of early exit

        try:
            # Pre-logging setup: Trigger devices off, initialize data paths, etc.
            logging.info(f'scan config getting sent to pre logging is this: {scan_config}')

            self.pre_logging_setup(scan_config)

            # Estimate acquisition time if necessary
            if scan_config:
                self.estimate_acquisition_time(scan_config)
                logging.info(f"Estimated acquisition time based on scan config: {self.acquisition_time} seconds.")

            # Start data logging
            if self.save_data:
                logging.info('add data saving here')
                self.results = self.data_logger.start_logging()
            else:
                logging.info('not doing any data saving')

            # start the acquisition loop
            self.scan_execution_loop()

        except Exception as e:
            logging.error(f"Error during scanning: {e}")

        logging.info("Stopping scanning.")
        time.sleep(1)
        log_df = self.stop_scan()

        return log_df  # Return the DataFrame with the logged data

    def stop_scan(self):
        """
        Stop the scan, save data, and restore the initial device states.

        Returns:
            pandas.DataFrame: DataFrame containing the saved scan data.
        """

        log_df = pd.DataFrame()

        if self.save_data:
            # Step 1: Stop data logging and handle device saving states
            self._stop_saving_devices()

        # Step 5: Restore the initial state of devices
        if self.initial_state is not None:
            self.restore_initial_state(self.initial_state)

        # Step 4: Turn the trigger back on
        self._set_trigger('STANDBY')

        if self.device_manager.scan_closeout_action is not None:
            logging.info("Attempting to execute closeout actions.")
            logging.info(f"Action list {self.device_manager.scan_closeout_action}")

            self.action_manager.add_action(action_name='closeout_action',
                                           action_steps=self.device_manager.scan_closeout_action)
            self.action_manager.execute_action('closeout_action')

        if self.save_data:
            # Step 6: Process results, save to disk, and log data
            log_df = self.scan_data_manager._process_results(self.results)
            
            # Step 7: Process and rename data files
            self.scan_data_manager.process_and_rename()
            
            # Step 8: create sfile in analysis folder
            self.scan_data_manager._make_sFile(log_df)

        # Step 8: Stop the console logging
        self.console_logger.stop_logging()

        # Step 9: Move log file if data was saved (use paths from ScanDataManager)
        if self.save_data:
            # Access the path from ScanDataManager
            log_folder_path = Path(self.scan_data_manager.data_txt_path).parent
            self.console_logger.move_log_file(log_folder_path)

        self.scan_step_start_time = 0
        self.scan_step_end_time = 0
        self.data_logger.idle_time = 0

        # Step 10: Reset the device manager to clear up the current subscribers
        self.device_manager.reset()

        # Step 11: Set the initialization flag back to False and require reinitialization to be called again
        self.initialization_success = False

        return log_df

    def _stop_saving_devices(self):
        """
        Stop the data logger and update the save paths for non-scalar devices.
        NOTE: this method should probably parsed with the device commands migrated elsewhere,
        maybe ScanDataManager or DeviceManager
        """

        # Stop data logging
        self.data_logger.stop_logging()

        # Handle device saving states
        for device_name in self.device_manager.non_scalar_saving_devices:
            device = self.device_manager.devices.get(device_name)
            if device:
                logging.info(f"Setting save to off for {device_name}")
                device.set('save', 'off', sync=False)
                logging.info(f"Setting save to off for {device_name} complete")
                device.set('localsavingpath', 'c:\\temp', sync=False)
                logging.info(f"Setting save path back to temp for {device_name} complete")
            else:
                logging.warning(f"Device {device_name} not found in DeviceManager.")

        time.sleep(2)  # Ensure asynchronous commands have time to finish
        logging.info("scanning has stopped for all devices.")

    def save_hiatus(self, hiatus_period: float):
        for device_name in self.device_manager.non_scalar_saving_devices:
            device = self.device_manager.devices.get(device_name)
            if device:
                logging.info(f"Setting save to off for {device_name}")
                device.set('save', 'off', sync=False)
            else:
                logging.warning(f"Device {device_name} not found in DeviceManager.")

        logging.info(f"All devices with Save OFF for {hiatus_period} s")
        time.sleep(hiatus_period)

        for device_name in self.device_manager.non_scalar_saving_devices:
            device = self.device_manager.devices.get(device_name)
            if device:
                logging.info(f"Setting save to on for {device_name}")
                device.set('save', 'on', sync=False)
            else:
                logging.warning(f"Device {device_name} not found in DeviceManager.")

    def pre_logging_setup(self, scan_config):
        """
        Precompute all scan steps (including composite and normal variables),
        add scan devices to async_observables, and store the scan steps.
        Execute pre scan setup actions passed through

        Args:
            scan_config (dict): Configuration for the scan, including device variables and steps.
        """

        logging.info("Turning off the trigger.")
        self.trigger_off()

        time.sleep(2)

        if self.save_data:
            self.scan_data_manager.create_and_set_data_paths()
            self.scan_data_manager.write_scan_info_ini(scan_config)

        # Handle scan variables and ensure devices are initialized in DeviceManager
        logging.info(f'scan config in pre logging is this: {scan_config}')
        try:
            self.device_manager.handle_scan_variables(scan_config)
        except GeecsDeviceInstantiationError as e:
            logging.error(f"Device instantiation failed during handling of scan devices   {e}")
            raise

        time.sleep(1.5)

        device_var = scan_config['device_var']
        if not self.device_manager.is_statistic_noscan(device_var):
            self.initial_state = self.get_initial_state(scan_config)

        # Generate the scan steps
        self.scan_steps = self._generate_scan_steps(scan_config)

        if self.device_manager.scan_setup_action is not None:
            logging.info("Attempting to execute pre-scan actions.")
            logging.info(f"Action list {self.device_manager.scan_setup_action}")

            self.action_manager.add_action(action_name='setup_action',
                                           action_steps=self.device_manager.scan_setup_action)
            self.action_manager.execute_action('setup_action')

        logging.info(f'attempting to generate ECS live dump using {self.MC_ip}')
        if self.MC_ip is not None and self.shot_control is not None:
            logging.info(f'attempting to generate ECS live dump using {self.MC_ip}')
            self.generate_live_ECS_dump(self.MC_ip)

        logging.info("Pre-logging setup completed.")
  
    def enable_live_ECS_dump(self, client_ip: str = '192.168.0.1'):
        if self.shot_control is None:
            logging.error("Cannot enable live ECS dump without shot control device")
            return

        steps = [
            "enable remote scan ECS dumps",
        ]
        
        for step in steps:
            success = self.shot_control.dev_udp.send_scan_cmd(step, client_ip=client_ip)
            time.sleep(.5)
            if not success:
                logging.warning(f"Failed to enable live ECS dumps on MC on computer: {client_ip}")
                break
    
    def generate_live_ECS_dump(self, client_ip: str = '192.168.0.1'):
        if self.shot_control is None:
            logging.error("Cannot enable live ECS dump without shot control device")
            return

        steps = [
            "Main: Check scans path>>None",
            "Save Live Expt Devices Configuration>>ScanStart"
        ]
        
        for step in steps:
            success = self.shot_control.dev_udp.send_scan_cmd(step, client_ip=client_ip)
            time.sleep(.5)
            if not success:
                logging.warning(f"Failed to generate an ECS live dump")
                break

    def _generate_scan_steps(self, scan_config):
        """
        Generate the scan steps ahead of time, handling both normal and composite variables.

        Args:
            scan_config (dict): Configuration for the scan, including variables, start, end, step, and wait times.

        Returns:
            list: A list of scan steps, each containing the variables and their corresponding values.
        """

        self.data_logger.bin_num = 0
        steps = []

        device_var = scan_config['device_var']

        if self.device_manager.is_statistic_noscan(device_var):
            steps.append({
                'variables': device_var,
                'wait_time': scan_config.get('wait_time', 1),
                'is_composite': False
            })

        else:
            current_value = scan_config['start']
            while current_value <= scan_config['end']:
                steps.append({
                    'variables': {device_var: current_value},
                    'wait_time': scan_config.get('wait_time', 1),
                    'is_composite': False
                })
                current_value += scan_config['step']

        return steps

    def scan_execution_loop(self):

        """
        Execute the precomputed scan steps in a loop, stopping if the stop event is triggered.

        Returns:
            pandas.DataFrame: A DataFrame containing the logged data from the scan.
        """

        log_df = pd.DataFrame()  # Initialize in case of early exit

        counter = 0
        while self.scan_steps:
            # Check if the stop event is set, and exit if so
            if self.stop_scanning_thread_event.is_set():
                logging.info("Scanning has been stopped externally.")
                break
            scan_step = self.scan_steps.pop(0)
            self._execute_step(scan_step['variables'], scan_step['wait_time'], scan_step['is_composite'])
            counter+=1

        logging.info("Stopping logging.")

        return log_df

    def _execute_step(self, component_vars, wait_time, is_composite, max_retries=3, retry_delay=0.5):
        """
        Execute a single step of the scan, handling both composite and normal variables.

        Args:
            component_vars (dict): Dictionary of variables and their values for the scan step.
            wait_time (float): The time to wait after devices have been changed. This is the acquisition time effectively.
            is_composite (bool): Flag indicating whether the step involves composite variables.
            max_retries (int): Maximum number of retries if setting the value is outside the tolerance.
            retry_delay (float): Delay in seconds between retries.
        """
        logging.info("Pausing logging. Turning trigger off before moving devices.")
        if self.data_logger.virtual_variable_name is not None:
            self.data_logger.virtual_variable_value = self.virtual_variable_list[self.data_logger.bin_num]
            logging.info(f"updating virtual value in data_logger from scan_manager to: {self.data_logger.virtual_variable_value}.")

        self.data_logger.bin_num += 1

        self.trigger_off()

        if self.shot_control is not None:
            logging.info(f"shot control state: {self.shot_control.state}")

        if not self.device_manager.is_statistic_noscan(component_vars):
            for device_var, set_val in component_vars.items():
                # Check if the observable has a variable specified (e.g., 'Dev1:var1')
                if ':' in device_var:
                    device_name, var_name = device_var.split(':')
                else:
                    device_name = device_var
                    var_name = 'composite_var'

                device = self.device_manager.devices.get(device_name)

                if device:
                    # Retrieve the tolerance for the variable
                    # TODO Better error handling when tolerance not defined in database editor
                    if device.is_composite:
                        tol=10000 # set for composite vars just returns the set value
                    else:
                        tol = float(ScanDevice.exp_info['devices'][device_name][var_name]['tolerance'])

                    # Retry logic for setting device value
                    success = False
                    attempt = 0

                    while attempt < max_retries:
                        ret_val = device.set(var_name, set_val)  # Send the command to set the value
                        logging.info(f"Attempt {attempt + 1}: Setting {var_name} to {set_val} on {device_name}, returned {ret_val}")

                        # Check if the return value is within tolerance
                        if ret_val - tol <= set_val <= ret_val + tol:
                            logging.info(f"Success: {var_name} set to {ret_val} (within tolerance {tol}) on {device_name}")
                            success = True
                            break
                        else:
                            logging.warning(f"Attempt {attempt + 1}: {var_name} on {device_name} not within tolerance ({ret_val} != {set_val})")
                            attempt += 1
                            time.sleep(retry_delay)  # Wait before retrying

                    if not success:
                        logging.error(f"Failed to set {var_name} on {device_name} after {max_retries} attempts")
                else:
                    logging.warning(f"Device {device_name} not found in device manager.")

        logging.info("Resuming logging. Turning trigger on after all devices have been moved.")

        self.trigger_on()

        #code below used with data_logger to determine if a device is non responsive
        self.scan_step_start_time = time.time()
        self.data_logger.data_recording = True

        # first step of the scan, self.scan_step_end_time is equal to zero.
        # after that, it gets updated. As does the self.scan_step_start_time.
        # idle time should be the time between then end of the "previous" step
        # and the start of the next step.
        if self.scan_step_end_time > 0:
            self.data_logger.idle_time = self.scan_step_start_time - self.scan_step_end_time + self.pause_time
            logging.info(f'idle time between scan steps: {self.data_logger.idle_time}')

        if self.shot_control is not None:
            logging.info(f"shot control state: {self.shot_control.state}")

        # Wait for acquisition time (or until scanning is externally stopped)
        current_time = 0
        start_time = time.time()
        interval_time = 0.1
        self.pause_time = 0
        while current_time < wait_time:
            if self.stop_scanning_thread_event.is_set():
                logging.info("Scanning has been stopped externally.")
                break

            # Check if the scan is paused, and wait until it’s resumed
            if not self.pause_scan_event.is_set():
                self.trigger_off()
                self.data_logger.data_recording = False
                t0 = time.time()
                logging.info("Scan is paused, waiting to resume...")
                self.pause_scan_event.wait()  # Blocks until the event is set (i.e., resumed)
                self.pause_time = time.time() - t0
                self.trigger_on()
                self.data_logger.data_recording = True


            time.sleep(interval_time)
            current_time = time.time() - start_time

            # TODO move this to DataLogger's `_log_device_data` function instead...

            save_on_shot = self.options_dict.get('On-Shot TDMS', False)
            if save_on_shot:
                if current_time % 1 < interval_time:
                    log_df = self.scan_data_manager.convert_to_dataframe(self.results)
                    self.scan_data_manager.dataframe_to_tdms(log_df)

            try:
                hiatus = float(self.options_dict.get("Save Hiatus Period (s)", ""))
            except ValueError:
                hiatus = ""

            if hiatus:
                if self.data_logger.shot_save_event.is_set():
                    self.save_hiatus(hiatus)
                    self.data_logger.shot_save_event.clear()

        # Turn trigger off after waiting
        self.trigger_off()

        self.scan_step_end_time = time.time()
        self.data_logger.data_recording = False

        if self.shot_control is not None:
            logging.info(f"shot control state: {self.shot_control.state}")

    def estimate_acquisition_time(self, scan_config):

        """
        Estimate the total acquisition time based on the scan configuration.

        Args:
            scan_config (dict): Configuration for the scan, including start, end, step, and wait times.
        """

        total_time = 0

        if self.device_manager.is_statistic_noscan(scan_config['device_var']):
            total_time += scan_config.get('wait_time', 1) - 0.5  # Default to 1 seconds if not provided
        else:
            start = scan_config['start']
            end = scan_config['end']
            step = scan_config['step']
            wait_time = scan_config.get('wait_time', 1)# - 0.5  # Default wait time between steps is 1 second

            # Calculate the number of steps and the total time for this device
            steps = ((end - start) / step) + 1
            total_time += steps * wait_time

        logging.info(f'Estimated scan time: {total_time}')

        self.acquisition_time = total_time

    def estimate_current_completion(self):
        """
        Estimate the current completion percentage of the ongoing scan.

        Returns:
            float: A percentage value (between 0.0 and 1.0) indicating the progress of the scan.
        """

        if self.acquisition_time == 0:
            return 0
        completion = self.data_logger.get_current_shot()/self.acquisition_time
        return 1 if completion > 1 else completion

    def get_initial_state(self, scan_config):

        """
        Retrieve the initial state of the devices involved in the scan.

        Args:
            scan_config (dict): Configuration for the scan, specifying the devices and variables.

        Returns:
            dict: A dictionary mapping each device variable to its initial state.
        """

<<<<<<< HEAD
        if scan_config:
            device_var = scan_config['device_var']

            if self.device_manager.is_composite_variable(device_var):
                initial_state = {f'{device_var}:composite_var':self.device_manager.devices[device_var].state.get('composite_var')}
            else:
                device_name, var_name = device_var.split(':')
                initial_state = {device_var:self.device_manager.devices[device_name].state.get(var_name)}
=======
        device_var = scan_config['device_var']

        if self.device_manager.is_composite_variable(device_var):
            initial_state = {f'{device_var}:composite_var':self.device_manager.devices[device_var].state.get('composite_var')}
        else:
            device_name, var_name = device_var.split(':')
            initial_state = {device_var:self.device_manager.devices[device_name].state.get(var_name)}
>>>>>>> a54ae0c6

        logging.info(f"Initial scan variable state: {initial_state}")
        return initial_state

    def restore_initial_state(self, initial_state):
        """
        Restore the devices to their initial states after the scan has completed.
        NOTE: This could be used more generally to restore any kind of state.

        Args:
            initial_state (dict): A dictionary containing the initial states of the devices,
                                  where keys are in the format "device_name:variable_name",
                                  and values are the states to be restored.
        """
        for device_var, value in initial_state.items():
            # Split the key to get the device name and variable name
            device_name, variable_name = device_var.split(':', 1)

            if device_name in self.device_manager.devices:
                device = self.device_manager.devices[device_name]
                try:
                    device.set(variable_name, value)
                    logging.info(f"Restored {device_name}:{variable_name} to {value}.")
                except Exception as e:
                    logging.error(f"Failed to restore {device_name}:{variable_name} to {value}: {e}")
            else:
                logging.warning(f"Device {device_name} not found. Skipping restoration for {device_var}.")


if __name__ == '__main__':
    print("testing")
    module_and_class = 'scan_analysis.analyzers.Undulator.CameraImageAnalysis.CameraImageAnalysis'
    if module_and_class:
        module_name, class_name = module_and_class.rsplit('.', 1)
        print(module_name, class_name)
        module = importlib.import_module(module_name)
        analysis_class = getattr(module, class_name)
        print(analysis_class)<|MERGE_RESOLUTION|>--- conflicted
+++ resolved
@@ -16,12 +16,7 @@
 from .utils import ConsoleLogger
 
 from geecs_python_api.controls.devices.scan_device import ScanDevice
-<<<<<<< HEAD
-
-
-=======
 from geecs_python_api.controls.interface.geecs_errors import GeecsDeviceInstantiationError
->>>>>>> a54ae0c6
 
 database_dict = DatabaseDictLookup()
 
@@ -133,7 +128,6 @@
             return False
 
         self.scan_data_manager = ScanDataManager(self.device_manager, scan_data, database_dict)
-
 
         if config_dictionary is not None and 'options' in config_dictionary:
             self.options_dict = config_dictionary['options']
@@ -722,16 +716,6 @@
             dict: A dictionary mapping each device variable to its initial state.
         """
 
-<<<<<<< HEAD
-        if scan_config:
-            device_var = scan_config['device_var']
-
-            if self.device_manager.is_composite_variable(device_var):
-                initial_state = {f'{device_var}:composite_var':self.device_manager.devices[device_var].state.get('composite_var')}
-            else:
-                device_name, var_name = device_var.split(':')
-                initial_state = {device_var:self.device_manager.devices[device_name].state.get(var_name)}
-=======
         device_var = scan_config['device_var']
 
         if self.device_manager.is_composite_variable(device_var):
@@ -739,7 +723,6 @@
         else:
             device_name, var_name = device_var.split(':')
             initial_state = {device_var:self.device_manager.devices[device_name].state.get(var_name)}
->>>>>>> a54ae0c6
 
         logging.info(f"Initial scan variable state: {initial_state}")
         return initial_state
