import time
import threading
from datetime import datetime
import logging

from . import DeviceManager, SoundPlayer

from geecs_python_api.controls.devices.geecs_device import GeecsDevice
from geecs_python_api.controls.interface.geecs_errors import ErrorAPI
import geecs_python_api.controls.interface.message_handling as mh


class DataLogger:
    """
    Handles the logging of data from devices during an scan, supporting both event-driven
    and asynchronous data acquisition. This class manages polling, logging, and state management
    for various devices in the experimental setup.
    """

    def __init__(self, experiment_dir, device_manager=None):

        """
        Initialize the DataLogger with the experiment directory and a device manager.

        Args:
            experiment_dir (str): Directory where the experiment's data is stored.
            device_manager (DeviceManager, optional): The manager responsible for handling devices.
                                                      If not provided, a new one is initialized.
        """

        self.device_manager = device_manager or DeviceManager(experiment_dir)

        self.stop_event = threading.Event()  # Event to control polling thread
        self.warning_timeout_sync = 2  # Timeout for synchronous devices (seconds)
        self.warning_timeout_async_factor = 1  # Factor of polling interval for async timeout
        self.last_log_time_sync = {}  # Dictionary to track last log time for synchronous devices
        self.last_log_time_async = {}  # Dictionary to track last log time for async devices
        self.polling_interval = .5
        self.results = {}  # Store results for later processing

        # Initialize the sound player
        self.sound_player = SoundPlayer()
        self.shot_index = 0

        self.bin_num = 0  # Initialize bin as 0

        self.virtual_variable_name = None
        self.virtual_variable_value = 0

        self.data_recording = False
        self.idle_time = 0

        self.lock = threading.Lock()

<<<<<<< HEAD
        self.repetition_rate = 1.0  # Gets updated upon scan manager's reinitialization
=======
        self.shot_save_event = threading.Event()
>>>>>>> 052e5c8b

    def start_logging(self):
        """
        Start logging data for all devices. Event-driven observables trigger logs, and asynchronous
        observables are polled at regular intervals.

        Returns:
            dict: A dictionary storing the logged entries.
        """

        last_timestamps = {}
        initial_timestamps = {}
        standby_mode = {}
        log_entries = {}

        # Start the sound player
        self.sound_player.start_queue()

        # Access event-driven and async observables from DeviceManager
        event_driven_observables = self.device_manager.event_driven_observables
        async_observables = self.device_manager.async_observables

        def log_update(message, device):
            """
            Handle updates from TCP subscribers and log them when a new timestamp is detected.

            Args:
                message (str): Message from the device containing data to be logged.
                device (GeecsDevice): The device object from which the message originated.
            """

            current_timestamp = self._extract_timestamp(message, device)

            if current_timestamp is None:
                return

            if self._initialize_standby_mode(device, standby_mode, initial_timestamps, current_timestamp):
                return

            elapsed_time = self._calculate_elapsed_time(device, initial_timestamps, current_timestamp)

            if self._check_duplicate_timestamp(device, last_timestamps, current_timestamp):
                return

            self._log_device_data(device, event_driven_observables, log_entries, elapsed_time)

        # Register the logging function for event-driven observables
        self._register_event_logging(event_driven_observables, log_update)

        logging.info(
            'waiting for all devices to go to standby mode. Note, device standby status not checked, just waiting 4 seconds for all devices to timeout')
        time.sleep(4)

        logging.info("Logging has started for all event-driven devices.")

        # # Start a thread to monitor device warnings
        # self.warning_thread = threading.Thread(target=self._monitor_warnings, args=(event_driven_observables, async_observables))
        # self.warning_thread.start()

        return log_entries

    def update_repetition_rate(self, new_repetition_rate):
        self.repetition_rate = new_repetition_rate

    def _extract_timestamp(self, message, device):

        """
        Extract the timestamp from a device message.

        Args:
            message (str): The message containing device data.
            device (GeecsDevice): The device sending the message.

        Returns:
            float: The extracted timestamp, or the current system time if no timestamp is found.
        """

        stamp = datetime.now().__str__()
        err = ErrorAPI()
        net_msg = mh.NetworkMessage(tag=device.get_name(), stamp=stamp, msg=message, err=err)
        parsed_data = device.handle_subscription(net_msg)
        current_timestamp = parsed_data[2].get('timestamp')
        if current_timestamp is None:
            logging.warning(f"No timestamp found for {device.get_name()}. Using system time instead.")
            current_timestamp = float(stamp)
        return float(current_timestamp)

    def _register_event_logging(self, event_driven_observables, log_update):
        """
        Register event-driven observables for logging.

        Args:
            event_driven_observables (list): A list of event-driven observables to monitor.
            log_update (function): Function to call when an event update occurs.
        """

        for device_name, device in self.device_manager.devices.items():
            for observable in event_driven_observables:
                if observable.startswith(device_name):
                    logging.info(f"Registering logging for event-driven observable: {observable}")
                    device.event_handler.register('update', 'logger', lambda msg, dev=device: log_update(msg, dev))

    def _initialize_standby_mode(self, device, standby_mode, initial_timestamps, current_timestamp):
        """
        Initialize and manage the standby mode for a device based on its timestamp. This is an
        essential component for getting synchronization correct

        Args:
            device (GeecsDevice): The device being monitored.
            standby_mode (dict): A dictionary tracking which devices are in standby mode.
            initial_timestamps (dict): A dictionary storing initial timestamps for devices.
            current_timestamp (float): The current timestamp from the device.

        Returns:
            bool: True if the device is still in standby mode, False otherwise.
        """
        if device.get_name() not in standby_mode:
            standby_mode[device.get_name()] = True
        if device.get_name() not in initial_timestamps:
            initial_timestamps[device.get_name()] = current_timestamp
            logging.info(
                f"Initial dummy timestamp for {device.get_name()} set to {current_timestamp}. Standby mode enabled.")
        t0 = initial_timestamps[device.get_name()]
        if standby_mode[device.get_name()] and current_timestamp != t0:
            standby_mode[device.get_name()] = False
            logging.info(f"Device {device.get_name()} exiting standby mode. First real timestamp: {current_timestamp}")
            initial_timestamps[device.get_name()] = current_timestamp
        elif standby_mode[device.get_name()]:
            logging.info(f"Device {device.get_name()} is still in standby mode.")
            return True
        return False

    def _calculate_elapsed_time(self, device, initial_timestamps, current_timestamp):
        """
        Calculate the elapsed time for a device based on its initial timestamp.

        Args:
            device (GeecsDevice): The device being monitored.
            initial_timestamps (dict): A dictionary storing initial timestamps for devices.
            current_timestamp (float): The current timestamp from the device.

        Returns:
            int: The elapsed time (rounded) since the device's initial timestamp.
        """

        t0 = initial_timestamps[device.get_name()]
        elapsed_time = current_timestamp - t0
        return round(elapsed_time * self.repetition_rate)/self.repetition_rate

    def _check_duplicate_timestamp(self, device, last_timestamps, current_timestamp):
        """
        Check if the current timestamp for a device is a duplicate.

        Args:
            device (GeecsDevice): The device being monitored.
            last_timestamps (dict): A dictionary storing the last timestamps for devices.
            current_timestamp (float): The current timestamp from the device.

        Returns:
            bool: True if the timestamp is a duplicate, False otherwise.
        """

        if device.get_name() in last_timestamps and last_timestamps[device.get_name()] == current_timestamp:
            logging.info(f"Timestamp hasn't changed for {device.get_name()}. Skipping log.")
            return True
        last_timestamps[device.get_name()] = current_timestamp
        return False

    def update_async_observables(self, async_observables, log_entries, elapsed_time):
        """
        Update log entries with the latest values for asynchronous observables.

        Args:
            async_observables (list): List of asynchronous observables to update.
            log_entries (dict): Dictionary to store the logged data.
            elapsed_time (int): The time elapsed since the logging started.
        """
        for observable in async_observables:
            device_name, var_name = observable.split(':')
            device = self.device_manager.devices.get(device_name)

            if device:
                # Get the latest value from the device state
                value = device.state.get(var_name, 'N/A')
                # Update the log entry for this async variable
                log_entries[elapsed_time][f"{device_name}:{var_name}"] = value
                logging.info(f"Updated async var {device_name}:{var_name} to {value} for elapsed time {elapsed_time}.")

    def _log_device_data(self, device, event_driven_observables, log_entries, elapsed_time):

        """
        Log the data for a device during an event-driven observation.

        Args:
            device (GeecsDevice): The device being logged.
            event_driven_observables (list): A list of event-driven observables to monitor.
            log_entries (dict): Dictionary where log data is stored.
            elapsed_time (int): The time elapsed since the logging started.

        Logs:
            - Device variable data and its elapsed time.
            - Plays a beep sound on a new log entry.
        """

        with self.lock:
            observables_data = {
                observable.split(':')[1]: device.state.get(observable.split(':')[1], '')
                for observable in event_driven_observables if observable.startswith(device.get_name())
            }
            if elapsed_time not in log_entries:
                logging.info(f'elapsed time in sync devices {elapsed_time}')
                log_entries[elapsed_time] = {'Elapsed Time': elapsed_time}
                # Log configuration variables (such as 'bin') only when a new entry is created
                log_entries[elapsed_time]['Bin #'] = self.bin_num
                if self.virtual_variable_name is not None:
                    log_entries[elapsed_time][self.virtual_variable_name] = self.virtual_variable_value

                # Update with async observable values
                self.update_async_observables(self.device_manager.async_observables, log_entries, elapsed_time)

                # TODO move the on-shot tdms writer functionality from scan manager to here

                # Set a flag to tell scan manager that a shot occured
                self.shot_save_event.set()

                # Trigger the beep in the background
                self.sound_player.play_beep()  # Play the beep sound
                self.shot_index += 1

            log_entries[elapsed_time].update({
                f"{device.get_name()}:{key}": value for key, value in observables_data.items()
            })

    def _monitor_warnings(self, event_driven_observables, async_observables):
        """
        Monitor the last log time for each device and issue warnings if a device hasn't updated within the threshold.
        """
        while not self.stop_event.is_set():
            current_time = time.time()

            if self.data_recording:
                # Check synchronous devices (event-driven observables)
                for observable in event_driven_observables:
                    device_name = observable.split(':')[0]
                    last_log_time = self.last_log_time_sync.get(device_name, None)

                    if last_log_time and (current_time - (last_log_time + self.idle_time)) > self.warning_timeout_sync:
                        logging.warning(
                            f"Synchronous device {device_name} hasn't updated in over {self.warning_timeout_sync} seconds.")

                # Check asynchronous devices
                async_timeout = self.polling_interval * self.warning_timeout_async_factor
                for observable in async_observables:
                    device_name = observable.split(':')[0]
                    last_log_time = self.last_log_time_async.get(device_name, None)

                    if last_log_time and (current_time - (last_log_time + self.idle_time)) > async_timeout:
                        logging.warning(
                            f"Asynchronous device {device_name} hasn't updated in over {async_timeout} seconds.")

                time.sleep(1)  # Monitor the warnings every second

    def stop_logging(self):
        """
        Stop both event-driven and asynchronous logging, unregister all event handlers, and reset states.
        """
        # Unregister all event-driven logging
        for device_name, device in self.device_manager.devices.items():
            device.event_handler.unregister('update', 'logger')

        self.sound_player.play_toot()

        # Signal to stop the polling thread
        self.stop_event.set()

        self.sound_player.stop()
        # TODO check if this needs to be moved.  It might be cleared before the stop is registered
        # Reset the stop_event for future logging sessions
        self.stop_event.clear()

    def reinitialize_sound_player(self):
        """
        Reinitialize the sound player, stopping the current one and creating a new instance.
        """

        self.sound_player.stop()
        self.sound_player = SoundPlayer()
        self.shot_index = 0

    def get_current_shot(self):
        """
        Get the current shot index. used for progress bar tracking

        Returns:
            float: The current shot index.
        """
        return float(self.shot_index)<|MERGE_RESOLUTION|>--- conflicted
+++ resolved
@@ -52,11 +52,9 @@
 
         self.lock = threading.Lock()
 
-<<<<<<< HEAD
         self.repetition_rate = 1.0  # Gets updated upon scan manager's reinitialization
-=======
+        
         self.shot_save_event = threading.Event()
->>>>>>> 052e5c8b
 
     def start_logging(self):
         """
