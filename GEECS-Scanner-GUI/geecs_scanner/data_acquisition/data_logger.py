--- conflicted
+++ resolved
@@ -499,7 +499,7 @@
                 f"{device.get_name()}:{key}": value for key, value in observables_data.items()
             })
 
-<<<<<<< HEAD
+
             # Enqueue a file-moving task.
             # For demonstration, use fixed source and target directories.
             # Note, below is not fucntional yet. The source dir will need to be determined
@@ -517,9 +517,6 @@
             self.file_mover.move_files_by_timestamp(source_dir, target_dir, expected_timestamp, elapsed_time)
 
     def _monitor_warnings(self, event_driven_observables, async_observables):
-=======
-    def _monitor_warnings(self, async_observables):
->>>>>>> 4f509b94
         """
         Monitor the last log time for each device and issue warnings if a device hasn't updated within the threshold.
         """
