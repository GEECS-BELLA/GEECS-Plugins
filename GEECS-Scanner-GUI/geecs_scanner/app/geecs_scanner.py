--- conflicted
+++ resolved
@@ -1040,15 +1040,10 @@
                 closeout_action_steps = {'steps': list_of_closeout_steps}
                 run_config['closeout_action'] = closeout_action_steps
 
-<<<<<<< HEAD
-            self.RunControl.submit_run(config_dictionary=run_config, scan_config=scan_config)
-=======
             success = self.RunControl.submit_run(config_dictionary=run_config, scan_config=scan_config)
-            self.ui.startScanButton.setText("Start Scan")
             if not success:
                 QMessageBox.critical(self, "Device Error",
                                      f"Device reinitialization failed.  Check log for problem device(s)")
->>>>>>> a54ae0c6
             self.is_starting = False
             self.current_scan_number += 1
 
