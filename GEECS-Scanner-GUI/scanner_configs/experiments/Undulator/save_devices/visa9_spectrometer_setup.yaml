Devices:
  UC_ACaveMagCam3:
    save_nonscalar_data: true
    synchronous: true
    variable_list:
    - timestamp
  UC_UndulatorRad2:
    save_nonscalar_data: true
    scan_setup:
      Analysis:
      - 'on'
      - 'off'
    synchronous: true
    variable_list:
    - MeanCounts
    - timestamp
  U_BCaveICT:
    save_nonscalar_data: true
    synchronous: true
    variable_list:
    - Python Results.ChA
    - Python Results.ChB
    - timestamp
setup_action:
  steps:
  - action: execute
    action_name: remove_visa_plungers
<<<<<<< HEAD
  - wait: 1.0
=======
  - wait: 2
>>>>>>> 740a2447
  - action: set
    device: U_PLC
    value: 'on'
    variable: DO.Ch19
  - action: set
    device: U_Velmex
    value: 25
    variable: Position
  - action: set
    device: U_UndulatorSpecStage
    value: 20.7
    variable: Position.Ch1
  - action: set
    device: U_UndulatorSpecStage
    value: 17.0
    variable: Position.Ch2<|MERGE_RESOLUTION|>--- conflicted
+++ resolved
@@ -25,11 +25,7 @@
   steps:
   - action: execute
     action_name: remove_visa_plungers
-<<<<<<< HEAD
-  - wait: 1.0
-=======
   - wait: 2
->>>>>>> 740a2447
   - action: set
     device: U_PLC
     value: 'on'
