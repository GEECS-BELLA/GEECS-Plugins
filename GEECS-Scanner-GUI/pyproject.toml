--- conflicted
+++ resolved
@@ -12,14 +12,9 @@
 pyqt5-tools = "^5.15.9.3.3"
 geecs-pythonapi = {path = "../GEECS-PythonAPI", develop = true}
 pyyaml = "^6.0.2"
-<<<<<<< HEAD
 pyinstaller = "^6.12.0"
 pillow = "^11.1.0"
-=======
 numexpr = "*"
-
->>>>>>> a54ae0c6
-
 
 [build-system]
 requires = ["poetry-core"]
