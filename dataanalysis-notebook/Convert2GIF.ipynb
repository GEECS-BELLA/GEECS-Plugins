--- conflicted
+++ resolved
@@ -2,41 +2,17 @@
  "cells": [
   {
    "cell_type": "code",
-<<<<<<< HEAD
-   "execution_count": 4,
-=======
    "execution_count": 2,
->>>>>>> 93df8cd6
    "metadata": {},
-   "outputs": [
-    {
-     "ename": "ImportError",
-     "evalue": "DLL load failed: The specified procedure could not be found.",
-     "output_type": "error",
-     "traceback": [
-      "\u001b[1;31m---------------------------------------------------------------------------\u001b[0m",
-      "\u001b[1;31mImportError\u001b[0m                               Traceback (most recent call last)",
-      "\u001b[1;32m<ipython-input-4-50d88dd3e3a8>\u001b[0m in \u001b[0;36m<module>\u001b[1;34m\u001b[0m\n\u001b[1;32m----> 1\u001b[1;33m \u001b[1;32mfrom\u001b[0m \u001b[0mfunctions\u001b[0m\u001b[1;33m.\u001b[0m\u001b[0mimage_convert\u001b[0m \u001b[1;32mimport\u001b[0m \u001b[0mget_gif\u001b[0m\u001b[1;33m\u001b[0m\u001b[1;33m\u001b[0m\u001b[0m\n\u001b[0m",
-      "\u001b[1;32mC:\\GEECS\\Developers Version\\source\\GEECS-Plugins\\dataanalysis-notebook\\functions\\image_convert.py\u001b[0m in \u001b[0;36m<module>\u001b[1;34m\u001b[0m\n\u001b[0;32m     11\u001b[0m \u001b[1;32mimport\u001b[0m \u001b[0mos\u001b[0m\u001b[1;33m\u001b[0m\u001b[1;33m\u001b[0m\u001b[0m\n\u001b[0;32m     12\u001b[0m \u001b[1;32mfrom\u001b[0m \u001b[0mnumpy\u001b[0m \u001b[1;32mimport\u001b[0m \u001b[0munravel_index\u001b[0m\u001b[1;33m\u001b[0m\u001b[1;33m\u001b[0m\u001b[0m\n\u001b[1;32m---> 13\u001b[1;33m \u001b[1;32mimport\u001b[0m \u001b[0mcv2\u001b[0m\u001b[1;33m\u001b[0m\u001b[1;33m\u001b[0m\u001b[0m\n\u001b[0m\u001b[0;32m     14\u001b[0m \u001b[1;32mfrom\u001b[0m \u001b[0mpathlib\u001b[0m \u001b[1;32mimport\u001b[0m \u001b[0mPath\u001b[0m\u001b[1;33m\u001b[0m\u001b[1;33m\u001b[0m\u001b[0m\n\u001b[0;32m     15\u001b[0m \u001b[1;32mfrom\u001b[0m \u001b[0mfunctions\u001b[0m\u001b[1;33m.\u001b[0m\u001b[0mpngTools\u001b[0m \u001b[1;32mimport\u001b[0m \u001b[0mnBitPNG\u001b[0m\u001b[1;33m\u001b[0m\u001b[1;33m\u001b[0m\u001b[0m\n",
-      "\u001b[1;31mImportError\u001b[0m: DLL load failed: The specified procedure could not be found."
-     ]
-    }
-   ],
+   "outputs": [],
    "source": [
     "from functions.image_convert import get_gif"
    ]
   },
   {
    "cell_type": "code",
-<<<<<<< HEAD
-   "execution_count": 2,
-   "metadata": {
-    "scrolled": true
-   },
-=======
    "execution_count": 7,
    "metadata": {},
->>>>>>> 93df8cd6
    "outputs": [
     {
      "name": "stdout",
@@ -61,10 +37,6 @@
    ],
    "source": [
     "path_scan = 'Z:\\\\data\\\\Undulator\\\\Y2023\\\\03-Mar\\\\23_0324\\\\scans\\\\Scan001'\n",
-<<<<<<< HEAD
-    "\n",
-    "get_gif(path_scan+'\\\\UC_Amp3_IR_input',labview=True, size=0.5, fps=15, rescale='auto')\n"
-=======
     "path_scan ='/Volumes/vol1/data/Undulator/Y2023/03-Mar/23_0324/scans/Scan001/'\n",
     "\n",
     "get_gif(path_scan+'UC_Amp4_IR_input',labview=False, size=0.5, fps=15, rescale='auto')\n"
@@ -100,7 +72,6 @@
    "source": [
     "from functions.scanparameter import get_info\n",
     "get_info(\"/Volumes/vol1/data/Undulator/Y2023/03-Mar/23_0324/\",1)\n"
->>>>>>> 93df8cd6
    ]
   },
   {
@@ -127,11 +98,7 @@
    "name": "python",
    "nbconvert_exporter": "python",
    "pygments_lexer": "ipython3",
-<<<<<<< HEAD
-   "version": "3.7.3"
-=======
    "version": "3.9.13"
->>>>>>> 93df8cd6
   }
  },
  "nbformat": 4,
