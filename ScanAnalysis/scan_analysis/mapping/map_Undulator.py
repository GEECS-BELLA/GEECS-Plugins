--- conflicted
+++ resolved
@@ -54,11 +54,7 @@
         scan_analyzer_class=Array2DScanAnalyzer,
         requirements={device},
         device_name=device,
-<<<<<<< HEAD
-        scan_analyzer_kwargs = {'image_analyzer': EBeamProfileAnalyzer(**{'camera_name': device})}
-=======
         scan_analyzer_kwargs = {'image_analyzer': EBeamProfileAnalyzer(camera_name=device)}
->>>>>>> 172f2e8f
     )
     for device in e_beam_profile_camera_devices
 ]
