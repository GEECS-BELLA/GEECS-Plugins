--- conflicted
+++ resolved
@@ -35,13 +35,11 @@
     FiberSpectrometerAnalyzer,
 )
 from scan_analysis.analyzers.Undulator.frog_analysis import FrogAnalyzer
-<<<<<<< HEAD
 from scan_analysis.analyzers.Undulator.ict_plot_analysis import ICTPlotAnalysis
 from scan_analysis.analyzers.Undulator.aline3_dispersion_analysis import (
     ALine3DispersionAnalysis,
 )
-=======
->>>>>>> c0b0356c
+
 
 from image_analysis.offline_analyzers.Undulator.EBeamProfile import EBeamProfileAnalyzer
 from image_analysis.offline_analyzers.Undulator.ACaveMagCam3 import (
@@ -111,20 +109,16 @@
         device_name="U_BCaveMagSpec",
     ),
     Info(
-<<<<<<< HEAD
         scan_analyzer_class=ICTPlotAnalysis,
         requirements={"U_BCaveICT"},
         device_name="U_BCaveICT",
     ),
     Info(
-=======
->>>>>>> c0b0356c
         scan_analyzer_class=Rad2SpecAnalysis,
         requirements={
             "AND": ["UC_UndulatorRad2", {"OR": ["U_BCaveICT", "U_UndulatorExitICT"]}]
         },
     ),
-<<<<<<< HEAD
     Info(
         scan_analyzer_class=ALine3DispersionAnalysis,
         requirements={"UC_ALineEBeam3"},
@@ -150,8 +144,6 @@
         requirements={"UC_ModeImager"},
         device_name="UC_ModeImager",
     ),
-=======
->>>>>>> c0b0356c
     Info(scan_analyzer_class=HiResMagCamAnalysis, requirements={"UC_HiResMagCam"}),
     Info(
         scan_analyzer_class=FiberSpectrometerAnalyzer,
