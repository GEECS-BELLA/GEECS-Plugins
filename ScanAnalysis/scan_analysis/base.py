"""
Classes containing common functionality and requirements available for all scan analyzers.  ScanAnalyzer is the parent
class for all implementing analyzers and the main requirements are to satisfy the initialization and `run_analysis()`.

------------------------------------------------------------------------------------------------------------------------

For the "requirements" block of ScanAnalyzerInfo to be compatible with `scan_evaluator.py`, follow these guidelines and see
`map_Undulator` as an example.

# Either a dictionary element of 'AND' or 'OR' followed by a list of devices.
# Alternatively, just a set/list of devices will suffice.

# AND blocks are evaluated true if all the devices exist in a given scan folder
# OR blocks are evaluated true if at least one of the devices exist
# AND/OR dict blocks can be written as recursive elements.
"""
# %% imports
from __future__ import annotations
from numpy.typing import NDArray
from typing import TYPE_CHECKING, Optional, Union, Type, NamedTuple, Dict, List, Any

if TYPE_CHECKING:
    from geecs_data_utils import ScanTag
from pathlib import Path
import logging
import pandas as pd
import numpy as np
import matplotlib.pyplot as plt
from geecs_data_utils import ScanData

# %% classes
class ScanAnalyzerInfo(NamedTuple):
    """
     Configuration container used to declare and construct scan analyzers.

     This object is intended to be passed to the `analyze_scan()` function defined in 'execute_scan_analysis.py'
      to specify which analysis class to use, what data is required to run it, which
      device it's associated with (if any), and any optional constructor arguments.

     Attributes:
         scan_analyzer_class (Type[ScanAnalyzer]):
             The class that performs scan analysis. Must inherit from `ScanAnalyzer`.

         requirements (Union[dict[str, list], set, str]):
             Required data for this analyzer to function. Common formats:
               - dict: {"tdms": ["Device1"], "image": ["Camera1"]}
               - set: {"Device1", "Camera1"}
               - str: "image" or another custom keyword.

         device_name (Optional[str]):
             The device this analyzer is tied to. Used to locate image or TDMS files.
             If None, the analyzer is assumed to locate data independently.

         is_active (bool):
             Whether this scan analyzer is active in the current configuration (default: True).

         scan_analyzer_kwargs (dict[str, Any]):
             Additional keyword arguments passed to the  scan analyzer constructor.
             This supports flexible configuration of analyzers without modifying their internal logic.

     Examples:
         ScanAnalyzerInfo(
         ...     scan_analyzer_class=Rad2SpecAnalysis,
         ...     requirements={"tdms": ["U_BCaveICT"], "image": ["UC_UndulatorRad2"]},
         ...     device_name="UC_UndulatorRad2",
         ...     scan_analyzer_kwargs={"debug_mode": False, "force_background_mode": True}
         ... )

         ScanAnalyzerInfo(
         ...     scan_analyzer_class=Array2DScanAnalyzer,
         ...     requirements={"image": ["U_HasoLift"]},
         ...     device_name="U_HasoLift",
         ...     scan_analyzer_kwargs={"image_analyzer": MyCustomImageAnalyzer()}
         ... )

     This class allows declarative mapping between devices and their associated scan analyzers,
     enabling dynamic and modular analysis pipelines.
     """

    scan_analyzer_class: Type[ScanAnalyzer]
    requirements: Union[dict[str, list], set, str]
    device_name: Optional[str] = None
    is_active: bool = True
    scan_analyzer_kwargs: dict[str, Any] = {}

# error classes
class DataLengthError(ValueError):
    """Raised when data arrays have inconsistent lengths."""
    pass

class ScanParameter(NamedTuple):
    raw_string: str

    def with_colon(self):
        return f"{self.raw_string}"
    def with_space(self):
        return f"{self.raw_string.replace(':', ' ')}"
    def __str__(self):
        # default, used for example in f"{scan_parameter}"
        return self.with_colon()


class ScanAnalyzer:
    """
    Base class for performing analysis on scan data. Handles loading auxiliary data and extracting
    scan parameters from .ini files.

    Attributes:
        scan_directory (Path): Path to the scan directory containing data.
        auxiliary_file_path (Path): Path to the auxiliary ScanData file.
        ini_file_path (Path): Path to the .ini file containing scan parameters.
        scan_parameter (str): The scan parameter extracted from the .ini file.
        bins (np.ndarray): Bin numbers for the data, extracted from the auxiliary file.
        auxiliary_data (pd.DataFrame): DataFrame containing auxiliary scan data.
    """

    def __init__(self,
                 skip_plt_show: bool = True,
                 device_name: Optional[str] = None,
                 **kwargs):
        """
        Initialize the ScanAnalyzer class.

        Args:
            device_name (Optional[str]): An optional string to specify which device the analyzer should analyze
            skip_plt_show (bool): Flag to ultimately try plt.show() or not.
            **kwargs: additional ScanAnalyzer related args
        """

        self.scan_tag: Optional[ScanTag] = None
        self.scan_data: Optional[ScanData] = None
        self.scan_directory: Optional[Path] = None
        self.experiment_dir: Optional[str] = None
        self.ini_file_path: Optional[Path] = None
        self.scan_path: Optional[Path] = None
        self.auxiliary_file_path: Optional[Path] = None
        self.scan_parameter: Optional[str] = None  # the one you’ll *use*
<<<<<<< HEAD
        self.scan_parameter_with_colon: Optional[str] = None
        self.scan_parameter_with_space: Optional[str] = None
        self.use_colon_scan_param: bool = False  # default is file-style


=======
        self.use_colon_scan_param: bool = False  # default is file-style


>>>>>>> 172f2e8f
        self.noscan = False
        self.device_name = device_name
        self.skip_plt_show = skip_plt_show
        self.live_analysis = False

        self.bins = None
        self.auxiliary_data: Optional[pd.DataFrame] = None
        self.binned_param_values = None

        self.display_contents = []

    def run_analysis(self, scan_tag: ScanTag) -> Optional[list[Union[Path, str]]]:
        self._handle_scan_tag(scan_tag)  # or inline the logic here
        if self.auxiliary_data is None:
            return None
        return self._run_analysis_core()

    def _run_analysis_core(self) -> Optional[list[Union[Path, str]]]:
        """
        Analysis routine called by execute_scan_analysis for a given analyzer.  Needs to be implemented for each class

        :return: Optional return for a list of key images/files generated by the analysis for use with experiment log
        """
        raise NotImplementedError

    def _handle_scan_tag(self, scan_tag: ScanTag):
        self.scan_tag = scan_tag
        self.scan_data = ScanData(tag=self.scan_tag, load_scalars=False, read_mode=True)
        self.scan_directory = self.scan_data.get_folder()
        self.experiment_dir = self.scan_tag.experiment
        self.ini_file_path = self.scan_directory / f"ScanInfo{self.scan_directory.name}.ini"
        self.scan_path: Path = self.scan_data.get_analysis_folder()
        self.auxiliary_file_path: Path = self.scan_path.parent / f"s{self.scan_tag.number}.txt"
        logging.info(f'analysis path is : {self.scan_path}')

        try:
            # Extract the scan parameter
            self.scan_parameter = self.extract_scan_parameter_from_ini()

            logging.info(f"Scan parameter is: {self.scan_parameter}.")
            s_param = self.scan_parameter.lower()

            if s_param == 'noscan' or s_param == 'shotnumber':
                logging.warning("No parameter varied during the scan, setting noscan flag.")
                self.noscan = True

            self.load_auxiliary_data()

            if self.auxiliary_data is None:
                logging.warning("Scan parameter not found in auxiliary data. Possible aborted scan. Skipping analysis.")
                return  # Stop further execution cleanly

            self.total_shots = len(self.auxiliary_data)

        except FileNotFoundError as e:
            logging.warning(f"{e}. Could not find auxiliary or .ini file in {self.scan_directory}. Skipping analysis.")
            return

    def extract_scan_parameter_from_ini(self) -> str:
        """
        Extract the scan parameter from the .ini file.

        Returns:
            str: The scan parameter with colons replaced by spaces.
        """

        ini_contents = self.scan_data.load_scan_info()
        # A MasterControl scan saves the scalar data columns with spaces between device
        # and variable, rather than use the basic device:variable configuration. If
        # dealing with live data, the device:variable convention is preserved
        # Load and sanitize raw scan parameter
        raw_param = ini_contents['Scan Parameter'].strip().replace('"', '')
<<<<<<< HEAD
        self.scan_parameter_with_colon = raw_param
        self.scan_parameter_with_space = raw_param.replace(':', ' ')

        # Default value is space-separated unless overridden
        cleaned_scan_parameter = (
            self.scan_parameter_with_colon if self.use_colon_scan_param
            else self.scan_parameter_with_space
=======
        scan_parameter = ScanParameter(raw_string = raw_param)

        # Default value is space-separated unless overridden
        cleaned_scan_parameter = (
            scan_parameter.with_colon() if self.use_colon_scan_param
            else scan_parameter.with_space()
>>>>>>> 172f2e8f
        )

        scan_mode = ini_contents.get('ScanMode',None)

        #add some special handling in case of optimization scan
        if scan_mode == "optimization" and cleaned_scan_parameter == 'Shotnumber':
            cleaned_scan_parameter = 'Bin #'

        return cleaned_scan_parameter

    def load_auxiliary_data(self):
        """ Uses the data frame in the ScanData instance to find the bins and the binned parameter values 
            Note: Auxiliary data loaded from tdms file, not scan file or sfile.
        """
        # if not doing live analysis, load the data directly from the sFile. If live_analysis
        # is true, it is expected that that self.auxiliary_data is set directly and externally
        if not self.live_analysis:
            try:
                self.auxiliary_data = pd.read_csv(self.auxiliary_file_path, delimiter='\t')
                self.bins = self.auxiliary_data['Bin #'].values

                if not self.noscan:
                    # Find the scan parameter column and calculate the binned values
                    scan_param_column = self.find_scan_param_column()[0]
                    self.binned_param_values = self.auxiliary_data.groupby('Bin #')[scan_param_column].mean().values

            except (KeyError, FileNotFoundError) as e:
                logging.warning(f"{e}. Scan parameter not found in auxiliary data. Possible aborted scan. Skipping")

    def close_or_show_plot(self):
        """Decide whether to display or close plots based on the skip_plt_show setting."""
        if not self.skip_plt_show:
            plt.show()  # Display for interactive use
        else:
            plt.close('all')  # Ensure plots close when not using the GUI

    def append_to_sfile(self,
                        dict_to_append: Dict[str, Union[List, NDArray[np.float64]]]) -> None:
        """
        Append new data to the auxiliary file.

        Args:
            dict_to_append: Dictionary containing column names and their values to append

        Raises:
            DataLengthError: If the length of array values doesn't match existing data
        """
        try:
            # copy auxiliary dataframe
            df_copy = self.auxiliary_data.copy()

            # check column lengths match existing dataframe
            lengths = {len(vals) for vals in dict_to_append.values() if isinstance(vals, (list, np.ndarray))}
            if lengths and lengths.pop() != len(df_copy):
                raise DataLengthError()

            # check if columns exist within dataframe
            existing_cols = set(df_copy) & set(dict_to_append.keys())
            if existing_cols:
                # if self.flag['logging']:
                logging.warning(f"Warning: Columns already exist in sfile: "
                                f"{existing_cols}. Overwriting existing columns.")

            # append new fields to df_copy
            df_new = df_copy.assign(**dict_to_append)

            # save updated dataframe to sfile
            df_new.to_csv(self.auxiliary_file_path,
                          index=False, sep='\t', header=True)

            # copy updated dataframe to class attribute
            self.auxiliary_data = df_new.copy()

        except DataLengthError:
            # if self.flag['logging']:
            logging.error(f"Error: Error appending {self.device_name} field to sfile due to "
                          f"inconsistent array lengths. Scan file not updated.")

        except Exception as e:
            logging.error(f"Error: Unexpected error in {self.append_to_sfile.__name__}: {e}")

    def generate_limited_shotnumber_labels(self, max_labels: int = 20) -> np.ndarray:
        """
        Generate a list of shot number labels with a maximum of `max_labels`.

        Args:
            max_labels (int): Maximum number of labels to display.

        Returns:
            np.ndarray: Array of shot numbers, spaced out if necessary.
        """
        if self.total_shots <= max_labels:
            # If the number of shots is less than or equal to max_labels, return the full range
            return np.arange(1, self.total_shots + 1)
        else:
            # Otherwise, return a spaced-out array with at most max_labels
            step = self.total_shots // max_labels
            return np.arange(1, self.total_shots + 1, step)

    def find_scan_param_column(self) -> tuple[Optional[str], Optional[str]]:
        """
        Find the column in the auxiliary data corresponding to the scan parameter.
        The method strips unnecessary characters (e.g., quotes) and handles cases where an alias is present.

        Returns:
            tuple: A tuple containing the column name and alias (if any) for the scan parameter.
        """
        # Clean the scan parameter by stripping any quotes or extra spaces
        # cleaned_scan_parameter = self.scan_parameter

        if not self.noscan:
            # Search for the first column that contains the cleaned scan parameter string
            for column in self.auxiliary_data.columns:
                # Match the part of the column before 'Alias:'
                if self.scan_parameter in column.split(' Alias:')[0]:
                    # Return the column and the alias if present
                    return column, column.split('Alias:')[-1].strip() if 'Alias:' in column else column

            logging.warning(f"Warning: Could not find column containing scan parameter: {self.scan_parameter}")
            return None, None
        else:
            return None, None


# %% executable
def testing_routine():
    print(ScanData)
    pass


if __name__ == "__main__":
    testing_routine()<|MERGE_RESOLUTION|>--- conflicted
+++ resolved
@@ -135,17 +135,9 @@
         self.scan_path: Optional[Path] = None
         self.auxiliary_file_path: Optional[Path] = None
         self.scan_parameter: Optional[str] = None  # the one you’ll *use*
-<<<<<<< HEAD
-        self.scan_parameter_with_colon: Optional[str] = None
-        self.scan_parameter_with_space: Optional[str] = None
         self.use_colon_scan_param: bool = False  # default is file-style
 
 
-=======
-        self.use_colon_scan_param: bool = False  # default is file-style
-
-
->>>>>>> 172f2e8f
         self.noscan = False
         self.device_name = device_name
         self.skip_plt_show = skip_plt_show
@@ -218,22 +210,12 @@
         # dealing with live data, the device:variable convention is preserved
         # Load and sanitize raw scan parameter
         raw_param = ini_contents['Scan Parameter'].strip().replace('"', '')
-<<<<<<< HEAD
-        self.scan_parameter_with_colon = raw_param
-        self.scan_parameter_with_space = raw_param.replace(':', ' ')
-
-        # Default value is space-separated unless overridden
-        cleaned_scan_parameter = (
-            self.scan_parameter_with_colon if self.use_colon_scan_param
-            else self.scan_parameter_with_space
-=======
         scan_parameter = ScanParameter(raw_string = raw_param)
 
         # Default value is space-separated unless overridden
         cleaned_scan_parameter = (
             scan_parameter.with_colon() if self.use_colon_scan_param
             else scan_parameter.with_space()
->>>>>>> 172f2e8f
         )
 
         scan_mode = ini_contents.get('ScanMode',None)
