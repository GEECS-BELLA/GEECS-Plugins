--- conflicted
+++ resolved
@@ -5,12 +5,8 @@
 Child to ScanAnalysis (./scan_analysis/base.py)
 """
 # %% imports
-<<<<<<< HEAD
+from __future__ import annotations
 from typing import TYPE_CHECKING, Union, Optional, List
-=======
-from __future__ import annotations
-from typing import TYPE_CHECKING, Union, Optional
->>>>>>> ea0936c0
 
 if TYPE_CHECKING:
     from geecs_python_api.controls.api_defs import ScanTag
@@ -493,29 +489,19 @@
                                          
             save_name = f'{self.device_name}_average_processed_visual.png'
             self.save_normalized_image(avg_image, save_dir=self.path_dict['save'],
-<<<<<<< HEAD
                                        save_name = save_name, label = save_name)
             display_content_path = Path(self.path_dict['save']) / save_name
-            print(f'display content path: {display_content_path}')                           
 
             self.display_contents.append(str(display_content_path))
-=======
-                                       save_name=f'{self.device_name}_average_processed_visual.png')
->>>>>>> ea0936c0
 
         # make gif
         if self.flag_save_images:
             filepath = self.path_dict['save'] / 'noscan.gif'
             self.create_gif(data['images'], filepath,
                             titles=[f"Shot {num}" for num in data['shot_num']])
-<<<<<<< HEAD
                             
             self.display_contents.append(str(filepath))
-        
-                        
-=======
-
->>>>>>> ea0936c0
+
     def run_scan_analysis(self):
         """
         Image analysis in the case of a scanned variable.
@@ -545,39 +531,10 @@
         # Once all bins are processed, create an array of the averaged images
         if len(binned_data) > 1 and self.flag_save_images:
             plot_scale = self.camera_analysis_settings.get('Plot Scale', None)
-<<<<<<< HEAD
             display_content_path  = self.create_image_array(binned_data, plot_scale=plot_scale)  # TODO more to do with binned_data type hints
             
-            #self.append_display_content(str(display_content_path))
             self.display_contents.append(str(display_content_path))
-            
-# %% executable
-def testing_routine():
-    from geecs_python_api.controls.data_acquisition.data_acquisition import DataInterface
-
-    # define scan information
-    scan = {'year': '2024',
-            'month': 'Nov',
-            'day': '26',
-            'num': 13}
-    device_name = "UC_ALineEBeam3"
-    # device_name = "UC_UndulatorRad2"
-
-    # initialize data interface and analysis class
-    data_interface = DataInterface()
-    data_interface.year = scan['year']
-    data_interface.month = scan['month']
-    data_interface.day = scan['day']
-    (raw_data_path,
-     analysis_data_path) = data_interface.create_data_path(scan['num'])
-
-    scan_directory = raw_data_path / f"Scan{scan['num']:03d}"
-    analysis_class = CameraImageAnalysis(scan_directory, device_name)
-
-    analysis_class.run_analysis()
-=======
             self.create_image_array(binned_data, plot_scale=plot_scale)  # TODO more to do with binned_data type hints
->>>>>>> ea0936c0
 
         # save binned data to class variable
         self.binned_data = binned_data
