--- conflicted
+++ resolved
@@ -11,11 +11,7 @@
 
 
 class Rad2SpecAnalysis(CameraImageAnalysis):
-<<<<<<< HEAD
-    def __init__(self, scan_tag: 'ScanTag', device_name: Optional[str] = None, skip_plt_show: bool = True):
-=======
-    def __init__(self, scan_tag: ScanTag, skip_plt_show: bool = True):
->>>>>>> ea0936c0
+    def __init__(self, scan_tag: ScanTag, device_name: Optional[str] = None, skip_plt_show: bool = True):
         super().__init__(scan_tag=scan_tag, device_name='UC_UndulatorRad2', skip_plt_show=skip_plt_show)
 
     # def run_analysis(self, config_options: Optional[str] = None):
