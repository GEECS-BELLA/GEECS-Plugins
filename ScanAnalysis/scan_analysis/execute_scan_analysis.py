--- conflicted
+++ resolved
@@ -101,15 +101,9 @@
                 analyzer = instantiate_analyzer(tag, analyzer_info)
                 index_of_files = analyzer.run_analysis(config_options=analyzer_info.config_file)
                 print(f'index of files: {index_of_files}')
-<<<<<<< HEAD
+
                 # If analysis produces files, add them to the list.
-                if index_of_files:
-=======
-                # if index_of_files:  # TODO And if a Google doc procedure is defined for the given experiment
-                #     # TODO Append the images to the appropriate location in the daily experiment log on Google
-                #     pass
                 if index_of_files is not None:
->>>>>>> cfbc1f88
                     all_display_files.append(index_of_files)
             except Exception as err:
                 logging.error(f"Error in analyze_scan {tag.month}/{tag.day}/{tag.year}:Scan{tag.number:03d}): {err}")
